# -*- coding: utf-8 -*-

# Import python libs
from __future__ import absolute_import
import os
import sys

# Import Salt Testing libs
from tests.support.mixins import LoaderModuleMockMixin
from tests.support.unit import skipIf, TestCase
from tests.support.mock import NO_MOCK, NO_MOCK_REASON, MagicMock, patch

# Import salt libs
import salt.ext.six
import salt.utils
import salt.modules.pip as pip
from salt.exceptions import CommandExecutionError


@skipIf(NO_MOCK, NO_MOCK_REASON)
class PipTestCase(TestCase, LoaderModuleMockMixin):

    def setup_loader_modules(self):
        return {pip: {'__salt__': {'cmd.which_bin': lambda _: 'pip'}}}

    def test_fix4361(self):
        mock = MagicMock(return_value={'retcode': 0, 'stdout': ''})
        with patch.dict(pip.__salt__, {'cmd.run_all': mock}):
            pip.install(requirements='requirements.txt')
            expected_cmd = [sys.executable, '-m', 'pip', 'install', '--requirement', 'requirements.txt']
            mock.assert_called_with(
                expected_cmd,
                saltenv='base',
                runas=None,
                use_vt=False,
                python_shell=False,
            )

    def test_install_editable_without_egg_fails(self):
        mock = MagicMock(return_value={'retcode': 0, 'stdout': ''})
        with patch.dict(pip.__salt__, {'cmd.run_all': mock}):
            self.assertRaises(
                CommandExecutionError,
                pip.install,
                editable='git+https://github.com/saltstack/salt-testing.git'
            )

    def test_install_multiple_editable(self):
        editables = [
            'git+https://github.com/jek/blinker.git#egg=Blinker',
            'git+https://github.com/saltstack/salt-testing.git#egg=SaltTesting'
        ]

        expected = [sys.executable, '-m', 'pip', 'install']
        for item in editables:
            expected.extend(['--editable', item])

        # Passing editables as a list
        mock = MagicMock(return_value={'retcode': 0, 'stdout': ''})
        with patch.dict(pip.__salt__, {'cmd.run_all': mock}):
            pip.install(editable=editables)
            mock.assert_called_with(
                expected,
                saltenv='base',
                runas=None,
                use_vt=False,
                python_shell=False,
            )

        # Passing editables as a comma separated list
        mock = MagicMock(return_value={'retcode': 0, 'stdout': ''})
        with patch.dict(pip.__salt__, {'cmd.run_all': mock}):
            pip.install(editable=','.join(editables))
            mock.assert_called_with(
                expected,
                saltenv='base',
                runas=None,
                use_vt=False,
                python_shell=False,
            )

    def test_install_multiple_pkgs_and_editables(self):
        pkgs = ['pep8', 'salt']
        editables = [
            'git+https://github.com/jek/blinker.git#egg=Blinker',
            'git+https://github.com/saltstack/salt-testing.git#egg=SaltTesting'
        ]

        expected = [sys.executable, '-m', 'pip', 'install']
        expected.extend(pkgs)
        for item in editables:
            expected.extend(['--editable', item])

        # Passing editables as a list
        mock = MagicMock(return_value={'retcode': 0, 'stdout': ''})
        with patch.dict(pip.__salt__, {'cmd.run_all': mock}):
            pip.install(pkgs=pkgs, editable=editables)
            mock.assert_called_with(
                expected,
                saltenv='base',
                runas=None,
                use_vt=False,
                python_shell=False,
            )

        # Passing editables as a comma separated list
        mock = MagicMock(return_value={'retcode': 0, 'stdout': ''})
        with patch.dict(pip.__salt__, {'cmd.run_all': mock}):
            pip.install(pkgs=','.join(pkgs), editable=','.join(editables))
            mock.assert_called_with(
                expected,
                saltenv='base',
                runas=None,
                use_vt=False,
                python_shell=False,
            )

        # As single string (just use the first element from pkgs and editables)
        mock = MagicMock(return_value={'retcode': 0, 'stdout': ''})
        with patch.dict(pip.__salt__, {'cmd.run_all': mock}):
            pip.install(pkgs=pkgs[0], editable=editables[0])
            expected = [sys.executable, '-m', 'pip', 'install', pkgs[0], '--editable', editables[0]]
            mock.assert_called_with(
                expected,
                saltenv='base',
                runas=None,
                use_vt=False,
                python_shell=False,
            )

    def test_issue5940_install_multiple_pip_mirrors(self):
        '''
        test multiple pip mirrors.  This test only works with pip < 7.0.0
        '''
        with patch.object(pip, 'version', MagicMock(return_value='1.4')):
            mirrors = [
                'http://g.pypi.python.org',
                'http://c.pypi.python.org',
                'http://pypi.crate.io'
            ]

            expected = [sys.executable, '-m', 'pip', 'install', '--use-mirrors']
            for item in mirrors:
                expected.extend(['--mirrors', item])
            expected.append('pep8')

            # Passing mirrors as a list
            mock = MagicMock(return_value={'retcode': 0, 'stdout': ''})
            with patch.dict(pip.__salt__, {'cmd.run_all': mock}):
                pip.install(pkgs=['pep8'], mirrors=mirrors)
                mock.assert_called_with(
                    expected,
                    saltenv='base',
                    runas=None,
                    use_vt=False,
                    python_shell=False,
                )

            # Passing mirrors as a comma separated list
            mock = MagicMock(return_value={'retcode': 0, 'stdout': ''})
            with patch.dict(pip.__salt__, {'cmd.run_all': mock}):
                pip.install(pkgs=['pep8'], mirrors=','.join(mirrors))
                mock.assert_called_with(
                    expected,
                    saltenv='base',
                    runas=None,
                    use_vt=False,
                    python_shell=False,
                )

            expected = [sys.executable, '-m', 'pip', 'install', '--use-mirrors', '--mirrors', mirrors[0], 'pep8']

            # As single string (just use the first element from mirrors)
            mock = MagicMock(return_value={'retcode': 0, 'stdout': ''})
            with patch.dict(pip.__salt__, {'cmd.run_all': mock}):
                pip.install(pkgs=['pep8'], mirrors=mirrors[0])
                mock.assert_called_with(
                    expected,
                    saltenv='base',
                    runas=None,
                    use_vt=False,
                    python_shell=False,
                )

    def test_install_with_multiple_find_links(self):
        find_links = [
            'http://g.pypi.python.org',
            'http://c.pypi.python.org',
            'http://pypi.crate.io'
        ]
        pkg = 'pep8'

        expected = [sys.executable, '-m', 'pip', 'install']
        for item in find_links:
            expected.extend(['--find-links', item])
        expected.append(pkg)

        # Passing mirrors as a list
        mock = MagicMock(return_value={'retcode': 0, 'stdout': ''})
        with patch.dict(pip.__salt__, {'cmd.run_all': mock}):
            pip.install(pkg, find_links=find_links)
            mock.assert_called_with(
                expected,
                saltenv='base',
                runas=None,
                use_vt=False,
                python_shell=False,
            )

        # Passing mirrors as a comma separated list
        mock = MagicMock(return_value={'retcode': 0, 'stdout': ''})
        with patch.dict(pip.__salt__, {'cmd.run_all': mock}):
            pip.install(pkg, find_links=','.join(find_links))
            mock.assert_called_with(
                expected,
                saltenv='base',
                runas=None,
                use_vt=False,
                python_shell=False,
            )

        # Valid protos work?
        mock = MagicMock(return_value={'retcode': 0, 'stdout': ''})
        with patch.dict(pip.__salt__, {'cmd.run_all': mock}):
            pip.install(pkg, find_links=find_links)
            mock.assert_called_with(
                expected,
                saltenv='base',
                runas=None,
                use_vt=False,
                python_shell=False,
            )

        expected = [sys.executable, '-m', 'pip', 'install', '--find-links', find_links[0], pkg]

        # As single string (just use the first element from find_links)
        mock = MagicMock(return_value={'retcode': 0, 'stdout': ''})
        with patch.dict(pip.__salt__, {'cmd.run_all': mock}):
            pip.install(pkg, find_links=find_links[0])
            mock.assert_called_with(
                expected,
                saltenv='base',
                runas=None,
                use_vt=False,
                python_shell=False,
            )

        # Invalid proto raises exception
        mock = MagicMock(return_value={'retcode': 0, 'stdout': ''})
        with patch.dict(pip.__salt__, {'cmd.run_all': mock}):
            self.assertRaises(
                CommandExecutionError,
                pip.install,
                '\'' + pkg + '\'',
                find_links='sftp://pypi.crate.io'
            )

    def test_install_no_index_with_index_url_or_extra_index_url_raises(self):
        mock = MagicMock(return_value={'retcode': 0, 'stdout': ''})
        with patch.dict(pip.__salt__, {'cmd.run_all': mock}):
            self.assertRaises(
                CommandExecutionError,
                pip.install, no_index=True, index_url='http://foo.tld'
            )

        mock = MagicMock(return_value={'retcode': 0, 'stdout': ''})
        with patch.dict(pip.__salt__, {'cmd.run_all': mock}):
            self.assertRaises(
                CommandExecutionError,
                pip.install, no_index=True, extra_index_url='http://foo.tld'
            )

    def test_install_failed_cached_requirements(self):
        with patch('salt.modules.pip._get_cached_requirements') as get_cached_requirements:
            get_cached_requirements.return_value = False
            ret = pip.install(requirements='salt://my_test_reqs')
            self.assertEqual(False, ret['result'])
            self.assertIn('my_test_reqs', ret['comment'])

    def test_install_cached_requirements_used(self):
        with patch('salt.modules.pip._get_cached_requirements') as get_cached_requirements:
            get_cached_requirements.return_value = 'my_cached_reqs'
            mock = MagicMock(return_value={'retcode': 0, 'stdout': ''})
            with patch.dict(pip.__salt__, {'cmd.run_all': mock}):
                pip.install(requirements='salt://requirements.txt')
                expected = [sys.executable, '-m', 'pip', 'install', '--requirement', 'my_cached_reqs']
                mock.assert_called_with(
                    expected,
                    saltenv='base',
                    runas=None,
                    use_vt=False,
                    python_shell=False,
                )

    def test_install_venv(self):
        with patch('os.path') as mock_path:

            def join(*args):
                return os.path.normpath(os.sep.join(args))

            mock_path.is_file.return_value = True
            mock_path.isdir.return_value = True
            mock_path.join = join

            if salt.utils.is_windows():
                venv_path = 'C:\\test_env'
                bin_path = os.path.join(venv_path, 'python.exe')
            else:
                venv_path = '/test_env'
                bin_path = os.path.join(venv_path, 'python')

            mock = MagicMock(return_value={'retcode': 0, 'stdout': ''})
<<<<<<< HEAD
            pip_bin = MagicMock(return_value=[bin_path, '-m', 'pip'])

            with patch.dict(pip.__salt__, {'cmd.run_all': mock}), \
                    patch.object(pip, '_get_pip_bin', pip_bin):
                pip.install('mock', bin_env=venv_path)
                mock.assert_called_with(
                    [bin_path, '-m', 'pip', 'install', 'mock'],
=======
            with patch.dict(pip.__salt__, {'cmd.run_all': mock}):
                if salt.utils.is_windows():
                    venv_path = 'c:\\test_env'
                    bin_path = os.path.join(venv_path, 'Scripts', 'pip.exe')
                    if salt.ext.six.PY2:
                        bin_path = bin_path.encode('string-escape')
                else:
                    venv_path = '/test_env'
                    bin_path = os.path.join(venv_path, 'bin', 'pip')
                pip.install(pkg, bin_env=venv_path)
                mock.assert_called_once_with(
                    [bin_path, 'install', pkg],
>>>>>>> b0f3fb57
                    env={'VIRTUAL_ENV': venv_path},
                    saltenv='base',
                    runas=None,
                    use_vt=False,
                    python_shell=False,
                )

    def test_install_log_argument_in_resulting_command(self):
        with patch('os.access') as mock_path:
            pkg = 'pep8'
            log_path = '/tmp/pip-install.log'
            mock = MagicMock(return_value={'retcode': 0, 'stdout': ''})
            with patch.dict(pip.__salt__, {'cmd.run_all': mock}):
                pip.install(pkg, log=log_path)
                expected = [sys.executable, '-m', 'pip', 'install', '--log', log_path, pkg]
                mock.assert_called_with(
                    expected,
                    saltenv='base',
                    runas=None,
                    use_vt=False,
                    python_shell=False,
                )

    def test_non_writeable_log(self):
        with patch('os.path') as mock_path:
            # Let's fake a non-writable log file
            pkg = 'pep8'
            log_path = '/tmp/pip-install.log'
            mock_path.exists.side_effect = IOError('Fooo!')
            mock = MagicMock(return_value={'retcode': 0, 'stdout': ''})
            with patch.dict(pip.__salt__, {'cmd.run_all': mock}):
                self.assertRaises(
                    IOError,
                    pip.install,
                    pkg,
                    log=log_path
                )

    def test_install_timeout_argument_in_resulting_command(self):
        # Passing an int
        pkg = 'pep8'
        expected = [sys.executable, '-m', 'pip', 'install', '--timeout']
        mock = MagicMock(return_value={'retcode': 0, 'stdout': ''})
        with patch.dict(pip.__salt__, {'cmd.run_all': mock}):
            pip.install(pkg, timeout=10)
            mock.assert_called_with(
                expected + [10, pkg],
                saltenv='base',
                runas=None,
                use_vt=False,
                python_shell=False,
            )

        # Passing an int as a string
        mock = MagicMock(return_value={'retcode': 0, 'stdout': ''})
        with patch.dict(pip.__salt__, {'cmd.run_all': mock}):
            pip.install(pkg, timeout='10')
            mock.assert_called_with(
                expected + ['10', pkg],
                saltenv='base',
                runas=None,
                use_vt=False,
                python_shell=False,
            )

        # Passing a non-int to timeout
        mock = MagicMock(return_value={'retcode': 0, 'stdout': ''})
        with patch.dict(pip.__salt__, {'cmd.run_all': mock}):
            self.assertRaises(
                ValueError,
                pip.install,
                pkg,
                timeout='a'
            )

    def test_install_index_url_argument_in_resulting_command(self):
        pkg = 'pep8'
        index_url = 'http://foo.tld'
        mock = MagicMock(return_value={'retcode': 0, 'stdout': ''})
        with patch.dict(pip.__salt__, {'cmd.run_all': mock}):
            pip.install(pkg, index_url=index_url)
            expected = [sys.executable, '-m', 'pip', 'install', '--index-url', index_url, pkg]
            mock.assert_called_with(
                expected,
                saltenv='base',
                runas=None,
                use_vt=False,
                python_shell=False,
            )

    def test_install_extra_index_url_argument_in_resulting_command(self):
        pkg = 'pep8'
        extra_index_url = 'http://foo.tld'
        mock = MagicMock(return_value={'retcode': 0, 'stdout': ''})
        with patch.dict(pip.__salt__, {'cmd.run_all': mock}):
            pip.install(pkg, extra_index_url=extra_index_url)
            expected = [sys.executable, '-m', 'pip', 'install', '--extra-index-url', extra_index_url, pkg]
            mock.assert_called_with(
                expected,
                saltenv='base',
                runas=None,
                use_vt=False,
                python_shell=False,
            )

    def test_install_no_index_argument_in_resulting_command(self):
        pkg = 'pep8'
        mock = MagicMock(return_value={'retcode': 0, 'stdout': ''})
        with patch.dict(pip.__salt__, {'cmd.run_all': mock}):
            pip.install(pkg, no_index=True)
            expected = [sys.executable, '-m', 'pip', 'install', '--no-index', pkg]
            mock.assert_called_with(
                expected,
                saltenv='base',
                runas=None,
                use_vt=False,
                python_shell=False,
            )

    def test_install_build_argument_in_resulting_command(self):
        pkg = 'pep8'
        build = '/tmp/foo'
        mock = MagicMock(return_value={'retcode': 0, 'stdout': ''})
        with patch.dict(pip.__salt__, {'cmd.run_all': mock}):
            pip.install(pkg, build=build)
            expected = [sys.executable, '-m', 'pip', 'install', '--build', build, pkg]
            mock.assert_called_with(
                expected,
                saltenv='base',
                runas=None,
                use_vt=False,
                python_shell=False,
            )

    def test_install_target_argument_in_resulting_command(self):
        pkg = 'pep8'
        target = '/tmp/foo'
        mock = MagicMock(return_value={'retcode': 0, 'stdout': ''})
        with patch.dict(pip.__salt__, {'cmd.run_all': mock}):
            pip.install(pkg, target=target)
            expected = [sys.executable, '-m', 'pip', 'install', '--target', target, pkg]
            mock.assert_called_with(
                expected,
                saltenv='base',
                runas=None,
                use_vt=False,
                python_shell=False,
            )

    def test_install_download_argument_in_resulting_command(self):
        pkg = 'pep8'
        download = '/tmp/foo'
        mock = MagicMock(return_value={'retcode': 0, 'stdout': ''})
        with patch.dict(pip.__salt__, {'cmd.run_all': mock}):
            pip.install(pkg, download=download)
            expected = [sys.executable, '-m', 'pip', 'install', '--download', download, pkg]
            mock.assert_called_with(
                expected,
                saltenv='base',
                runas=None,
                use_vt=False,
                python_shell=False,
            )

    def test_install_no_download_argument_in_resulting_command(self):
        pkg = 'pep8'
        mock = MagicMock(return_value={'retcode': 0, 'stdout': ''})
        with patch.dict(pip.__salt__, {'cmd.run_all': mock}):
            pip.install(pkg, no_download=True)
            expected = [sys.executable, '-m', 'pip', 'install', '--no-download', pkg]
            mock.assert_called_with(
                expected,
                saltenv='base',
                runas=None,
                use_vt=False,
                python_shell=False,
            )

    def test_install_download_cache_dir_arguments_in_resulting_command(self):
        pkg = 'pep8'
        cache_dir_arg_mapping = {
            '1.5.6': '--download-cache',
            '6.0': '--cache-dir',
        }
        download_cache = '/tmp/foo'
        mock = MagicMock(return_value={'retcode': 0, 'stdout': ''})

        with patch.dict(pip.__salt__, {'cmd.run_all': mock}):
            for pip_version, cmd_arg in cache_dir_arg_mapping.items():
                with patch('salt.modules.pip.version',
                           MagicMock(return_value=pip_version)):
                    # test `download_cache` kwarg
                    pip.install(pkg, download_cache='/tmp/foo')
                    expected = [sys.executable, '-m', 'pip', 'install', cmd_arg, download_cache, pkg]
                    mock.assert_called_with(
                        expected,
                        saltenv='base',
                        runas=None,
                        use_vt=False,
                        python_shell=False,
                    )

                    # test `cache_dir` kwarg
                    pip.install(pkg, cache_dir='/tmp/foo')
                    mock.assert_called_with(
                        expected,
                        saltenv='base',
                        runas=None,
                        use_vt=False,
                        python_shell=False,
                    )

    def test_install_source_argument_in_resulting_command(self):
        pkg = 'pep8'
        source = '/tmp/foo'
        mock = MagicMock(return_value={'retcode': 0, 'stdout': ''})
        with patch.dict(pip.__salt__, {'cmd.run_all': mock}):
            pip.install(pkg, source=source)
            expected = [sys.executable, '-m', 'pip', 'install', '--source', source, pkg]
            mock.assert_called_with(
                expected,
                saltenv='base',
                runas=None,
                use_vt=False,
                python_shell=False,
            )

    def test_install_exists_action_argument_in_resulting_command(self):
        pkg = 'pep8'
        for action in ('s', 'i', 'w', 'b'):
            mock = MagicMock(return_value={'retcode': 0, 'stdout': ''})
            with patch.dict(pip.__salt__, {'cmd.run_all': mock}):
                pip.install(pkg, exists_action=action)
                expected = [sys.executable, '-m', 'pip', 'install', '--exists-action', action, pkg]
                mock.assert_called_with(
                    expected,
                    saltenv='base',
                    runas=None,
                    use_vt=False,
                    python_shell=False,
                )

        # Test for invalid action
        mock = MagicMock(return_value={'retcode': 0, 'stdout': ''})
        with patch.dict(pip.__salt__, {'cmd.run_all': mock}):
            self.assertRaises(
                CommandExecutionError,
                pip.install,
                pkg,
                exists_action='d'
            )

    def test_install_install_options_argument_in_resulting_command(self):
        install_options = [
            '--exec-prefix=/foo/bar',
            '--install-scripts=/foo/bar/bin'
        ]
        pkg = 'pep8'

        expected = [sys.executable, '-m', 'pip', 'install']
        for item in install_options:
            expected.extend(['--install-option', item])
        expected.append(pkg)

        # Passing options as a list
        mock = MagicMock(return_value={'retcode': 0, 'stdout': ''})
        with patch.dict(pip.__salt__, {'cmd.run_all': mock}):
            pip.install(pkg, install_options=install_options)
            mock.assert_called_with(
                expected,
                saltenv='base',
                runas=None,
                use_vt=False,
                python_shell=False,
            )

        # Passing mirrors as a comma separated list
        mock = MagicMock(return_value={'retcode': 0, 'stdout': ''})
        with patch.dict(pip.__salt__, {'cmd.run_all': mock}):
            pip.install(pkg, install_options=','.join(install_options))
            mock.assert_called_with(
                expected,
                saltenv='base',
                runas=None,
                use_vt=False,
                python_shell=False,
            )

        # Passing mirrors as a single string entry
        mock = MagicMock(return_value={'retcode': 0, 'stdout': ''})
        with patch.dict(pip.__salt__, {'cmd.run_all': mock}):
            pip.install(pkg, install_options=install_options[0])
            expected = [sys.executable, '-m', 'pip', 'install', '--install-option', install_options[0], pkg]
            mock.assert_called_with(
                expected,
                saltenv='base',
                runas=None,
                use_vt=False,
                python_shell=False,
            )

    def test_install_global_options_argument_in_resulting_command(self):
        global_options = [
            '--quiet',
            '--no-user-cfg'
        ]
        pkg = 'pep8'

        expected = [sys.executable, '-m', 'pip', 'install']
        for item in global_options:
            expected.extend(['--global-option', item])
        expected.append(pkg)

        # Passing options as a list
        mock = MagicMock(return_value={'retcode': 0, 'stdout': ''})
        with patch.dict(pip.__salt__, {'cmd.run_all': mock}):
            pip.install(pkg, global_options=global_options)
            mock.assert_called_with(
                expected,
                saltenv='base',
                runas=None,
                use_vt=False,
                python_shell=False,
            )

        # Passing mirrors as a comma separated list
        mock = MagicMock(return_value={'retcode': 0, 'stdout': ''})
        with patch.dict(pip.__salt__, {'cmd.run_all': mock}):
            pip.install(pkg, global_options=','.join(global_options))
            mock.assert_called_with(
                expected,
                saltenv='base',
                runas=None,
                use_vt=False,
                python_shell=False,
            )

        # Passing mirrors as a single string entry
        mock = MagicMock(return_value={'retcode': 0, 'stdout': ''})
        with patch.dict(pip.__salt__, {'cmd.run_all': mock}):
            pip.install(pkg, global_options=global_options[0])
            expected = [sys.executable, '-m', 'pip', 'install', '--global-option', global_options[0], pkg]
            mock.assert_called_with(
                expected,
                saltenv='base',
                runas=None,
                use_vt=False,
                python_shell=False,
            )

    def test_install_upgrade_argument_in_resulting_command(self):
        pkg = 'pep8'
        mock = MagicMock(return_value={'retcode': 0, 'stdout': ''})
        with patch.dict(pip.__salt__, {'cmd.run_all': mock}):
            pip.install(pkg, upgrade=True)
            expected = [sys.executable, '-m', 'pip', 'install', '--upgrade', pkg]
            mock.assert_called_with(
                expected,
                saltenv='base',
                runas=None,
                use_vt=False,
                python_shell=False,
            )

    def test_install_force_reinstall_argument_in_resulting_command(self):
        pkg = 'pep8'
        mock = MagicMock(return_value={'retcode': 0, 'stdout': ''})
        with patch.dict(pip.__salt__, {'cmd.run_all': mock}):
            pip.install(pkg, force_reinstall=True)
            expected = [sys.executable, '-m', 'pip', 'install', '--force-reinstall', pkg]
            mock.assert_called_with(
                expected,
                saltenv='base',
                runas=None,
                use_vt=False,
                python_shell=False,
            )

    def test_install_ignore_installed_argument_in_resulting_command(self):
        pkg = 'pep8'
        mock = MagicMock(return_value={'retcode': 0, 'stdout': ''})
        with patch.dict(pip.__salt__, {'cmd.run_all': mock}):
            pip.install(pkg, ignore_installed=True)
            expected = [sys.executable, '-m', 'pip', 'install', '--ignore-installed', pkg]
            mock.assert_called_with(
                expected,
                saltenv='base',
                runas=None,
                use_vt=False,
                python_shell=False,
            )

    def test_install_no_deps_argument_in_resulting_command(self):
        pkg = 'pep8'
        mock = MagicMock(return_value={'retcode': 0, 'stdout': ''})
        with patch.dict(pip.__salt__, {'cmd.run_all': mock}):
            pip.install(pkg, no_deps=True)
            expected = [sys.executable, '-m', 'pip', 'install', '--no-deps', pkg]
            mock.assert_called_with(
                expected,
                saltenv='base',
                runas=None,
                use_vt=False,
                python_shell=False,
            )

    def test_install_no_install_argument_in_resulting_command(self):
        pkg = 'pep8'
        mock = MagicMock(return_value={'retcode': 0, 'stdout': ''})
        with patch.dict(pip.__salt__, {'cmd.run_all': mock}):
            pip.install(pkg, no_install=True)
            expected = [sys.executable, '-m', 'pip', 'install', '--no-install', pkg]
            mock.assert_called_with(
                expected,
                saltenv='base',
                runas=None,
                use_vt=False,
                python_shell=False,
            )

    def test_install_proxy_argument_in_resulting_command(self):
        pkg = 'pep8'
        proxy = 'salt-user:salt-passwd@salt-proxy:3128'
        mock = MagicMock(return_value={'retcode': 0, 'stdout': ''})
        with patch.dict(pip.__salt__, {'cmd.run_all': mock}):
            pip.install(pkg, proxy=proxy)
            expected = [sys.executable, '-m', 'pip', 'install', '--proxy', proxy, pkg]
            mock.assert_called_with(
                expected,
                saltenv='base',
                runas=None,
                use_vt=False,
                python_shell=False,
            )

    def test_install_multiple_requirements_arguments_in_resulting_command(self):
        with patch('salt.modules.pip._get_cached_requirements') as get_cached_requirements:
            cached_reqs = [
                'my_cached_reqs-1', 'my_cached_reqs-2'
            ]
            get_cached_requirements.side_effect = cached_reqs
            requirements = [
                'salt://requirements-1.txt', 'salt://requirements-2.txt'
            ]

            expected = [sys.executable, '-m', 'pip', 'install']
            for item in cached_reqs:
                expected.extend(['--requirement', item])

            # Passing option as a list
            mock = MagicMock(return_value={'retcode': 0, 'stdout': ''})
            with patch.dict(pip.__salt__, {'cmd.run_all': mock}):
                pip.install(requirements=requirements)
                mock.assert_called_with(
                    expected,
                    saltenv='base',
                    runas=None,
                    use_vt=False,
                    python_shell=False,
                )

            # Passing option as a comma separated list
            get_cached_requirements.side_effect = cached_reqs
            mock = MagicMock(return_value={'retcode': 0, 'stdout': ''})
            with patch.dict(pip.__salt__, {'cmd.run_all': mock}):
                pip.install(requirements=','.join(requirements))
                mock.assert_called_with(
                    expected,
                    saltenv='base',
                    runas=None,
                    use_vt=False,
                    python_shell=False,
                )

            # Passing option as a single string entry
            get_cached_requirements.side_effect = [cached_reqs[0]]
            mock = MagicMock(return_value={'retcode': 0, 'stdout': ''})
            with patch.dict(pip.__salt__, {'cmd.run_all': mock}):
                pip.install(requirements=requirements[0])
                expected = [sys.executable, '-m', 'pip', 'install', '--requirement', cached_reqs[0]]
                mock.assert_called_with(
                    expected,
                    saltenv='base',
                    runas=None,
                    use_vt=False,
                    python_shell=False,
                )

    def test_uninstall_multiple_requirements_arguments_in_resulting_command(self):
        with patch('salt.modules.pip._get_cached_requirements') as get_cached_requirements:
            cached_reqs = [
                'my_cached_reqs-1', 'my_cached_reqs-2'
            ]
            get_cached_requirements.side_effect = cached_reqs
            requirements = [
                'salt://requirements-1.txt', 'salt://requirements-2.txt'
            ]

            expected = [sys.executable, '-m', 'pip', 'uninstall', '-y']
            for item in cached_reqs:
                expected.extend(['--requirement', item])

            # Passing option as a list
            mock = MagicMock(return_value={'retcode': 0, 'stdout': ''})
            with patch.dict(pip.__salt__, {'cmd.run_all': mock}):
                pip.uninstall(requirements=requirements)
                mock.assert_called_with(
                    expected,
                    cwd=None,
                    saltenv='base',
                    runas=None,
                    use_vt=False,
                    python_shell=False,
                )

            # Passing option as a comma separated list
            get_cached_requirements.side_effect = cached_reqs
            mock = MagicMock(return_value={'retcode': 0, 'stdout': ''})
            with patch.dict(pip.__salt__, {'cmd.run_all': mock}):
                pip.uninstall(requirements=','.join(requirements))
                mock.assert_called_with(
                    expected,
                    cwd=None,
                    saltenv='base',
                    runas=None,
                    use_vt=False,
                    python_shell=False,
                )

            # Passing option as a single string entry
            get_cached_requirements.side_effect = [cached_reqs[0]]
            mock = MagicMock(return_value={'retcode': 0, 'stdout': ''})
            with patch.dict(pip.__salt__, {'cmd.run_all': mock}):
                pip.uninstall(requirements=requirements[0])
                expected = [sys.executable, '-m', 'pip', 'uninstall', '-y', '--requirement', cached_reqs[0]]
                mock.assert_called_with(
                    expected,
                    cwd=None,
                    saltenv='base',
                    runas=None,
                    use_vt=False,
                    python_shell=False,
                )

    def test_uninstall_proxy_argument_in_resulting_command(self):
        pkg = 'pep8'
        proxy = 'salt-user:salt-passwd@salt-proxy:3128'
        mock = MagicMock(return_value={'retcode': 0, 'stdout': ''})
        with patch.dict(pip.__salt__, {'cmd.run_all': mock}):
            pip.uninstall(pkg, proxy=proxy)
            expected = [sys.executable, '-m', 'pip', 'uninstall', '-y', '--proxy', proxy, pkg]
            mock.assert_called_with(
                expected,
                saltenv='base',
                cwd=None,
                runas=None,
                use_vt=False,
                python_shell=False,
            )

    def test_uninstall_log_argument_in_resulting_command(self):
        pkg = 'pep8'
        log_path = '/tmp/pip-install.log'

        mock = MagicMock(return_value={'retcode': 0, 'stdout': ''})
        with patch.dict(pip.__salt__, {'cmd.run_all': mock}):
            pip.uninstall(pkg, log=log_path)
            expected = [sys.executable, '-m', 'pip', 'uninstall', '-y', '--log', log_path, pkg]
            mock.assert_called_with(
                expected,
                saltenv='base',
                cwd=None,
                runas=None,
                use_vt=False,
                python_shell=False,
            )

        # Let's fake a non-writable log file
        with patch('os.path') as mock_path:
            mock_path.exists.side_effect = IOError('Fooo!')
            mock = MagicMock(return_value={'retcode': 0, 'stdout': ''})
            with patch.dict(pip.__salt__, {'cmd.run_all': mock}):
                self.assertRaises(
                    IOError,
                    pip.uninstall,
                    pkg,
                    log=log_path
                )

    def test_uninstall_timeout_argument_in_resulting_command(self):
        pkg = 'pep8'
        expected = [sys.executable, '-m', 'pip', 'uninstall', '-y', '--timeout']
        # Passing an int
        mock = MagicMock(return_value={'retcode': 0, 'stdout': ''})
        with patch.dict(pip.__salt__, {'cmd.run_all': mock}):
            pip.uninstall(pkg, timeout=10)
            mock.assert_called_with(
                expected + [10, pkg],
                cwd=None,
                saltenv='base',
                runas=None,
                use_vt=False,
                python_shell=False,
            )

        # Passing an int as a string
        mock = MagicMock(return_value={'retcode': 0, 'stdout': ''})
        with patch.dict(pip.__salt__, {'cmd.run_all': mock}):
            pip.uninstall(pkg, timeout='10')
            mock.assert_called_with(
                expected + ['10', pkg],
                cwd=None,
                saltenv='base',
                runas=None,
                use_vt=False,
                python_shell=False,
            )

        # Passing a non-int to timeout
        mock = MagicMock(return_value={'retcode': 0, 'stdout': ''})
        with patch.dict(pip.__salt__, {'cmd.run_all': mock}):
            self.assertRaises(
                ValueError,
                pip.uninstall,
                pkg,
                timeout='a'
            )

    def test_freeze_command(self):
        expected = [sys.executable, '-m', 'pip', 'freeze']
        eggs = [
            'M2Crypto==0.21.1',
            '-e git+git@github.com:s0undt3ch/salt-testing.git@9ed81aa2f918d59d3706e56b18f0782d1ea43bf8#egg=SaltTesting-dev',
            'bbfreeze==1.1.0',
            'bbfreeze-loader==1.1.0',
            'pycrypto==2.6'
        ]
        mock = MagicMock(
            return_value={
                'retcode': 0,
                'stdout': '\n'.join(eggs)
            }
        )
        with patch.dict(pip.__salt__, {'cmd.run_all': mock}):
            with patch('salt.modules.pip.version',
                       MagicMock(return_value='6.1.1')):
                ret = pip.freeze()
                mock.assert_called_with(
                    expected,
                    cwd=None,
                    runas=None,
                    use_vt=False,
                    python_shell=False,
                )
                self.assertEqual(ret, eggs)

        mock = MagicMock(
            return_value={
                'retcode': 0,
                'stdout': '\n'.join(eggs)
            }
        )
        # Passing env_vars passes them to underlying command?
        with patch.dict(pip.__salt__, {'cmd.run_all': mock}):
            with patch('salt.modules.pip.version',
                       MagicMock(return_value='6.1.1')):
                ret = pip.freeze(env_vars={"foo": "bar"})
                mock.assert_called_with(
                    expected,
                    cwd=None,
                    runas=None,
                    use_vt=False,
                    python_shell=False,
                    env={"foo": "bar"}
                )
                self.assertEqual(ret, eggs)

        # Non zero returncode raises exception?
        mock = MagicMock(return_value={'retcode': 1, 'stderr': 'CABOOOOMMM!'})
        with patch.dict(pip.__salt__, {'cmd.run_all': mock}):
            with patch('salt.modules.pip.version',
                       MagicMock(return_value='6.1.1')):
                self.assertRaises(
                    CommandExecutionError,
                    pip.freeze,
                )

    def test_freeze_command_with_all(self):
        eggs = [
            'M2Crypto==0.21.1',
            '-e git+git@github.com:s0undt3ch/salt-testing.git@9ed81aa2f918d59d3706e56b18f0782d1ea43bf8#egg=SaltTesting-dev',
            'bbfreeze==1.1.0',
            'bbfreeze-loader==1.1.0',
            'pip==0.9.1',
            'pycrypto==2.6',
            'setuptools==20.10.1'
        ]
        mock = MagicMock(
            return_value={
                'retcode': 0,
                'stdout': '\n'.join(eggs)
            }
        )
        with patch.dict(pip.__salt__, {'cmd.run_all': mock}):
            with patch('salt.modules.pip.version',
                       MagicMock(return_value='9.0.1')):
                ret = pip.freeze()
                expected = [sys.executable, '-m', 'pip', 'freeze', '--all']
                mock.assert_called_with(
                    expected,
                    cwd=None,
                    runas=None,
                    use_vt=False,
                    python_shell=False,
                )
                self.assertEqual(ret, eggs)

        # Non zero returncode raises exception?
        mock = MagicMock(return_value={'retcode': 1, 'stderr': 'CABOOOOMMM!'})
        with patch.dict(pip.__salt__, {'cmd.run_all': mock}):
            with patch('salt.modules.pip.version',
                       MagicMock(return_value='9.0.1')):
                self.assertRaises(
                    CommandExecutionError,
                    pip.freeze,
                )

    def test_list_command(self):
        eggs = [
            'M2Crypto==0.21.1',
            '-e git+git@github.com:s0undt3ch/salt-testing.git@9ed81aa2f918d59d3706e56b18f0782d1ea43bf8#egg=SaltTesting-dev',
            'bbfreeze==1.1.0',
            'bbfreeze-loader==1.1.0',
            'pycrypto==2.6'
        ]
        mock_version = '6.1.1'
        mock = MagicMock(return_value={'retcode': 0, 'stdout': '\n'.join(eggs)})
        with patch.dict(pip.__salt__, {'cmd.run_all': mock}):
            with patch('salt.modules.pip.version',
                       MagicMock(return_value=mock_version)):
                ret = pip.list_()
                expected = [sys.executable, '-m', 'pip', 'freeze']
                mock.assert_called_with(
                    expected,
                    cwd=None,
                    runas=None,
                    python_shell=False,
                    use_vt=False,
                )
                self.assertEqual(
                    ret, {
                        'SaltTesting-dev': 'git+git@github.com:s0undt3ch/salt-testing.git@9ed81aa2f918d59d3706e56b18f0782d1ea43bf8',
                        'M2Crypto': '0.21.1',
                        'bbfreeze-loader': '1.1.0',
                        'bbfreeze': '1.1.0',
                        'pip': mock_version,
                        'pycrypto': '2.6'
                    }
                )

        # Non zero returncode raises exception?
        mock = MagicMock(return_value={'retcode': 1, 'stderr': 'CABOOOOMMM!'})
        with patch.dict(pip.__salt__, {'cmd.run_all': mock}):
            with patch('salt.modules.pip.version',
                       MagicMock(return_value='6.1.1')):
                self.assertRaises(
                    CommandExecutionError,
                    pip.list_,
                )

    def test_list_command_with_all(self):
        eggs = [
            'M2Crypto==0.21.1',
            '-e git+git@github.com:s0undt3ch/salt-testing.git@9ed81aa2f918d59d3706e56b18f0782d1ea43bf8#egg=SaltTesting-dev',
            'bbfreeze==1.1.0',
            'bbfreeze-loader==1.1.0',
            'pip==9.0.1',
            'pycrypto==2.6',
            'setuptools==20.10.1'
        ]
        # N.B.: this is deliberately different from the "output" of pip freeze.
        # This is to demonstrate that the version reported comes from freeze
        # instead of from the pip.version function.
        mock_version = '9.0.0'
        mock = MagicMock(return_value={'retcode': 0, 'stdout': '\n'.join(eggs)})
        with patch.dict(pip.__salt__, {'cmd.run_all': mock}):
            with patch('salt.modules.pip.version',
                       MagicMock(return_value=mock_version)):
                ret = pip.list_()
                expected = [sys.executable, '-m', 'pip', 'freeze', '--all']
                mock.assert_called_with(
                    expected,
                    cwd=None,
                    runas=None,
                    python_shell=False,
                    use_vt=False,
                )
                self.assertEqual(
                    ret, {
                        'SaltTesting-dev': 'git+git@github.com:s0undt3ch/salt-testing.git@9ed81aa2f918d59d3706e56b18f0782d1ea43bf8',
                        'M2Crypto': '0.21.1',
                        'bbfreeze-loader': '1.1.0',
                        'bbfreeze': '1.1.0',
                        'pip': '9.0.1',
                        'pycrypto': '2.6',
                        'setuptools': '20.10.1'
                    }
                )

        # Non zero returncode raises exception?
        mock = MagicMock(return_value={'retcode': 1, 'stderr': 'CABOOOOMMM!'})
        with patch.dict(pip.__salt__, {'cmd.run_all': mock}):
            with patch('salt.modules.pip.version',
                       MagicMock(return_value='6.1.1')):
                self.assertRaises(
                    CommandExecutionError,
                    pip.list_,
                )

    def test_list_command_with_prefix(self):
        eggs = [
            'M2Crypto==0.21.1',
            '-e git+git@github.com:s0undt3ch/salt-testing.git@9ed81aa2f918d59d3706e56b18f0782d1ea43bf8#egg=SaltTesting-dev',
            'bbfreeze==1.1.0',
            'bbfreeze-loader==1.1.0',
            'pycrypto==2.6'
        ]
        mock = MagicMock(
            return_value={
                'retcode': 0,
                'stdout': '\n'.join(eggs)
            }
        )
        with patch.dict(pip.__salt__, {'cmd.run_all': mock}):
            with patch('salt.modules.pip.version',
                       MagicMock(return_value='6.1.1')):
                ret = pip.list_(prefix='bb')
                expected = [sys.executable, '-m', 'pip', 'freeze']
                mock.assert_called_with(
                    expected,
                    cwd=None,
                    runas=None,
                    python_shell=False,
                    use_vt=False,
                )
                self.assertEqual(
                    ret, {
                        'bbfreeze-loader': '1.1.0',
                        'bbfreeze': '1.1.0',
                    }
                )

    def test_install_pre_argument_in_resulting_command(self):
        pkg = 'pep8'
        # Lower than 1.4 versions don't end-up with `--pre` in the resulting
        # output
        mock = MagicMock(side_effect=[
            {'retcode': 0, 'stdout': 'pip 1.2.0 /path/to/site-packages/pip'},
            {'retcode': 0, 'stdout': ''}
        ])
        with patch.dict(pip.__salt__, {'cmd.run_all': mock}):
            with patch('salt.modules.pip.version',
                       MagicMock(return_value='1.3')):
                pip.install(pkg, pre_releases=True)
                expected = [sys.executable, '-m', 'pip', 'install', pkg]
                mock.assert_called_with(
                    expected,
                    saltenv='base',
                    runas=None,
                    use_vt=False,
                    python_shell=False,
                )

        mock_run = MagicMock(return_value='pip 1.4.1 /path/to/site-packages/pip')
        mock_run_all = MagicMock(return_value={'retcode': 0, 'stdout': ''})
        with patch.dict(pip.__salt__, {'cmd.run': mock_run,
                                       'cmd.run_all': mock_run_all}):
            with patch('salt.modules.pip._get_pip_bin',
                       MagicMock(return_value=['pip'])):
                pip.install(pkg, pre_releases=True)
                expected = ['pip', 'install', '--pre', pkg]
                mock_run_all.assert_called_with(
                    expected,
                    saltenv='base',
                    runas=None,
                    use_vt=False,
                    python_shell=False,
                )<|MERGE_RESOLUTION|>--- conflicted
+++ resolved
@@ -310,7 +310,6 @@
                 bin_path = os.path.join(venv_path, 'python')
 
             mock = MagicMock(return_value={'retcode': 0, 'stdout': ''})
-<<<<<<< HEAD
             pip_bin = MagicMock(return_value=[bin_path, '-m', 'pip'])
 
             with patch.dict(pip.__salt__, {'cmd.run_all': mock}), \
@@ -318,20 +317,6 @@
                 pip.install('mock', bin_env=venv_path)
                 mock.assert_called_with(
                     [bin_path, '-m', 'pip', 'install', 'mock'],
-=======
-            with patch.dict(pip.__salt__, {'cmd.run_all': mock}):
-                if salt.utils.is_windows():
-                    venv_path = 'c:\\test_env'
-                    bin_path = os.path.join(venv_path, 'Scripts', 'pip.exe')
-                    if salt.ext.six.PY2:
-                        bin_path = bin_path.encode('string-escape')
-                else:
-                    venv_path = '/test_env'
-                    bin_path = os.path.join(venv_path, 'bin', 'pip')
-                pip.install(pkg, bin_env=venv_path)
-                mock.assert_called_once_with(
-                    [bin_path, 'install', pkg],
->>>>>>> b0f3fb57
                     env={'VIRTUAL_ENV': venv_path},
                     saltenv='base',
                     runas=None,
