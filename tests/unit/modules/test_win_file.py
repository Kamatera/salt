# -*- coding: utf-8 -*-
'''
:codeauthor: Shane Lee <slee@saltstack.com>
'''
# Import Python Libs
from __future__ import absolute_import, unicode_literals, print_function
import os

# Import Salt Testing Libs
from tests.support.unit import TestCase, skipIf
from tests.support.mock import patch, NO_MOCK, NO_MOCK_REASON

# Import Salt Libs
import salt.modules.win_file as win_file
import salt.modules.temp as temp
from salt.exceptions import CommandExecutionError
import salt.utils.platform
import salt.utils.win_dacl


@skipIf(NO_MOCK, NO_MOCK_REASON)
class WinFileTestCase(TestCase):
    '''
        Test cases for salt.modules.win_file
    '''
    FAKE_RET = {'fake': 'ret data'}
    if salt.utils.platform.is_windows():
        FAKE_PATH = os.sep.join(['C:', 'path', 'does', 'not', 'exist'])
    else:
        FAKE_PATH = os.sep.join(['path', 'does', 'not', 'exist'])

    def test_issue_43328_stats(self):
        '''
        Make sure that a CommandExecutionError is raised if the file does NOT
        exist
        '''
        with patch('os.path.exists', return_value=False):
            self.assertRaises(CommandExecutionError,
                              win_file.stats,
                              self.FAKE_PATH)

    def test_issue_43328_check_perms_no_ret(self):
        '''
        Make sure that a CommandExecutionError is raised if the file does NOT
        exist
        '''
        with patch('os.path.exists', return_value=False):
            self.assertRaises(
<<<<<<< HEAD
                CommandExecutionError, win_file.check_perms, self.FAKE_PATH)
=======
                CommandExecutionError, win_file.check_perms, self.FAKE_PATH)


@destructiveTest
@skipIf(NO_MOCK, NO_MOCK_REASON)
@skipIf(not salt.utils.platform.is_windows(), 'Requires Pywin32 libraries')
class WinFileCheckPermsTestCase(TestCase, LoaderModuleMockMixin):
    '''
    Test cases for the check_perms function in salt.modules.win_file
    '''
    temp_file = ''
    current_user = ''

    def setup_loader_modules(self):
        self.current_user = salt.utils.win_functions.get_current_user(False)
        return {
            win_file: {
                '__opts__': {
                    'test': False}}}

    def setUp(self):
        self.temp_file = tempfile.NamedTemporaryFile(delete=False)
        self.temp_file.close()
        salt.utils.win_dacl.set_owner(obj_name=self.temp_file.name,
                                      principal=self.current_user)
        salt.utils.win_dacl.set_inheritance(obj_name=self.temp_file.name,
                                            enabled=True)
        self.assertEqual(
            salt.utils.win_dacl.get_owner(obj_name=self.temp_file.name),
            self.current_user)

    def tearDown(self):
        os.remove(self.temp_file.name)

    def test_check_perms_set_owner_test_true(self):
        '''
        Test setting the owner of a file with test=True
        '''
        with patch.dict(win_file.__opts__, {'test': True}):
            expected = {'comment': '',
                        'changes': {},
                        'pchanges': {'owner': 'Administrators'},
                        'name': self.temp_file.name,
                        'result': None}
            ret = win_file.check_perms(path=self.temp_file.name,
                                       owner='Administrators',
                                       inheritance=None)
            self.assertDictEqual(expected, ret)

    def test_check_perms_set_owner(self):
        '''
        Test setting the owner of a file
        '''
        expected = {'comment': '',
                    'pchanges': {},
                    'changes': {'owner': 'Administrators'},
                    'name': self.temp_file.name,
                    'result': True}
        ret = win_file.check_perms(path=self.temp_file.name,
                                   owner='Administrators',
                                   inheritance=None)
        self.assertDictEqual(expected, ret)

    def test_check_perms_deny_test_true(self):
        '''
        Test setting deny perms on a file with test=True
        '''
        with patch.dict(win_file.__opts__, {'test': True}):
            expected = {'comment': '',
                        'pchanges': {
                            'deny_perms': {
                                'Users': {'perms': 'read_execute'}}},
                        'changes': {'deny_perms': {}},
                        'name': self.temp_file.name,
                        'result': None}
            ret = win_file.check_perms(
                path=self.temp_file.name,
                deny_perms={
                    'Users': {
                        'perms': 'read_execute'}},
                inheritance=None)
            self.assertDictEqual(expected, ret)

    def test_check_perms_deny(self):
        '''
        Test setting deny perms on a file
        '''
        expected = {'comment': '',
                    'pchanges': {'deny_perms': {}},
                    'changes': {
                        'deny_perms': {
                            'Users': {'perms': 'read_execute'}}},
                    'name': self.temp_file.name,
                    'result': True}
        ret = win_file.check_perms(path=self.temp_file.name,
                                   deny_perms={
                                       'Users': {
                                           'perms': 'read_execute'}},
                                   inheritance=None)
        self.assertDictEqual(expected, ret)

    def test_check_perms_grant_test_true(self):
        '''
        Test setting grant perms on a file with test=True
        '''
        with patch.dict(win_file.__opts__, {'test': True}):
            expected = {'comment': '',
                        'pchanges': {
                            'grant_perms': {
                                'Users': {'perms': 'read_execute'}}},
                        'changes': {'grant_perms': {}},
                        'name': self.temp_file.name,
                        'result': None}
            ret = win_file.check_perms(
                path=self.temp_file.name,
                grant_perms={
                    'Users': {
                        'perms': 'read_execute'}},
                inheritance=None)
            self.assertDictEqual(expected, ret)

    def test_check_perms_grant(self):
        '''
        Test setting grant perms on a file
        '''
        expected = {'comment': '',
                    'pchanges': {'grant_perms': {}},
                    'changes': {
                        'grant_perms': {
                            'Users': {'perms': 'read_execute'}}},
                    'name': self.temp_file.name,
                    'result': True}
        ret = win_file.check_perms(path=self.temp_file.name,
                                   grant_perms={
                                       'Users': {
                                           'perms': 'read_execute'}},
                                   inheritance=None)
        self.assertDictEqual(expected, ret)

    def test_check_perms_inheritance_false_test_true(self):
        '''
        Test setting inheritance to False with test=True
        '''
        with patch.dict(win_file.__opts__, {'test': True}):
            expected = {'comment': '',
                        'pchanges': {'inheritance': False},
                        'changes': {},
                        'name': self.temp_file.name,
                        'result': None}
            ret = win_file.check_perms(path=self.temp_file.name,
                                       inheritance=False)
            self.assertDictEqual(expected, ret)

    def test_check_perms_inheritance_false(self):
        '''
        Test setting inheritance to False
        '''
        expected = {'comment': '',
                    'pchanges': {},
                    'changes': {'inheritance': False},
                    'name': self.temp_file.name,
                    'result': True}
        ret = win_file.check_perms(path=self.temp_file.name,
                                   inheritance=False)
        self.assertDictEqual(expected, ret)

    def test_check_perms_inheritance_true(self):
        '''
        Test setting inheritance to true when it's already true (default)
        '''
        expected = {'comment': '',
                    'pchanges': {},
                    'changes': {},
                    'name': self.temp_file.name,
                    'result': True}
        ret = win_file.check_perms(path=self.temp_file.name,
                                   inheritance=True)
        self.assertDictEqual(expected, ret)

    def test_check_perms_reset_test_true(self):
        '''
        Test resetting perms with test=True. This shows minimal changes
        '''
        # Turn off inheritance
        salt.utils.win_dacl.set_inheritance(obj_name=self.temp_file.name,
                                            enabled=False,
                                            clear=True)
        # Set some permissions
        salt.utils.win_dacl.set_permissions(obj_name=self.temp_file.name,
                                            principal='Administrator',
                                            permissions='full_control')

        with patch.dict(win_file.__opts__, {'test': True}):
            expected = {
                'comment': '',
                'pchanges': {
                    'remove_perms': {
                        'Administrator': {
                            'grant': {
                                'applies to': 'Not Inherited (file)',
                                'permissions': ['Full control'],
                                'inherited': False}}},
                    'grant_perms': {
                        'Administrators': {'perms': 'full_control'},
                        'Users': {'perms': 'read_execute'}}},
                'changes': {'grant_perms': {}},
                'name': self.temp_file.name,
                'result': None}
            ret = win_file.check_perms(path=self.temp_file.name,
                                       grant_perms={
                                           'Users': {
                                               'perms': 'read_execute'},
                                           'Administrators': {
                                               'perms': 'full_control'}},
                                       inheritance=False,
                                       reset=True)
            self.assertDictEqual(expected, ret)

    def test_check_perms_reset(self):
        '''
        Test resetting perms on a File
        '''
        # Turn off inheritance
        salt.utils.win_dacl.set_inheritance(obj_name=self.temp_file.name,
                                            enabled=False,
                                            clear=True)
        # Set some permissions
        salt.utils.win_dacl.set_permissions(obj_name=self.temp_file.name,
                                            principal='Administrator',
                                            permissions='full_control')
        expected = {
            'comment': '',
            'pchanges': {'grant_perms': {}},
            'changes': {
                'remove_perms': {
                    'Administrator': {
                        'grant': {
                            'applies to': 'Not Inherited (file)',
                            'permissions': ['Full control'],
                            'inherited': False}}},
                'grant_perms': {
                    'Administrators': {'perms': 'full_control'},
                    'Users': {'perms': 'read_execute'}}},
            'name': self.temp_file.name,
            'result': True}
        ret = win_file.check_perms(path=self.temp_file.name,
                                   grant_perms={
                                       'Users': {
                                           'perms': 'read_execute'},
                                       'Administrators': {
                                           'perms': 'full_control'}},
                                   inheritance=False,
                                   reset=True)
        self.assertDictEqual(expected, ret)

    def test_issue_52002_check_file_remove_symlink(self):
        '''
        Make sure that directories including symlinks or symlinks can be removed
        '''
        base = temp.dir(prefix='base')
        target = os.path.join(base, 'child 1', 'target/')
        symlink = os.path.join(base, 'child 2', 'link')
        self.assertFalse(win_file.directory_exists(target))
        self.assertFalse(win_file.directory_exists(symlink))
        self.assertTrue(win_file.makedirs_(target))
        self.assertTrue(win_file.directory_exists(symlink))
        self.assertTrue(win_file.symlink(target, symlink))
        self.assertTrue(win_file.is_link(symlink))
        self.assertTrue(win_file.remove(base))
        self.assertFalse(win_file.directory_exists(base))
>>>>>>> f8c02665
<|MERGE_RESOLUTION|>--- conflicted
+++ resolved
@@ -46,9 +46,6 @@
         '''
         with patch('os.path.exists', return_value=False):
             self.assertRaises(
-<<<<<<< HEAD
-                CommandExecutionError, win_file.check_perms, self.FAKE_PATH)
-=======
                 CommandExecutionError, win_file.check_perms, self.FAKE_PATH)
 
 
@@ -318,5 +315,4 @@
         self.assertTrue(win_file.symlink(target, symlink))
         self.assertTrue(win_file.is_link(symlink))
         self.assertTrue(win_file.remove(base))
-        self.assertFalse(win_file.directory_exists(base))
->>>>>>> f8c02665
+        self.assertFalse(win_file.directory_exists(base))