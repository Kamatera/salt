--- conflicted
+++ resolved
@@ -61,13 +61,12 @@
         path = '/home/%dude'
         self.assertRaises(CommandExecutionError, ssh._expand_authorized_keys_path, path, user, home)
 
-<<<<<<< HEAD
     def test_set_auth_key_invalid(self):
         self.user_info_mock = {'home': '/dev/null'}
         # Inserting invalid public key should be rejected
         invalid_key = 'AAAAB3NzaC1kc3MAAACBAL0sQ9fJ5bYTEyY'  # missing padding
         self.assertEqual(ssh.set_auth_key('user', invalid_key), 'Invalid public key')
-=======
+
     def test_replace_auth_key(self):
         '''
         Test the _replace_auth_key with some different authorized_keys examples
@@ -125,7 +124,6 @@
             self.assertIn(key, file_txt)
             self.assertIn('{0} '.format(','.join(options)), file_txt)
             self.assertIn(email, file_txt)
->>>>>>> c26f4cc7
 
 
 if __name__ == '__main__':
