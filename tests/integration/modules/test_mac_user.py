--- conflicted
+++ resolved
@@ -179,11 +179,7 @@
                 test_data = b'.\xf8\'B\xa0\xd9\xad\x8b\xcd\xcdl'
             else:
                 test_data = b".\xc3\xb8'B\xc2\xa0\xc3\x99\xc2\xad\xc2\x8b\xc3\x8d\xc3\x8dl"
-<<<<<<< HEAD
             with salt.utils.files.fopen('/etc/kcpassword', 'r' if six.PY2 else 'rb') as f:
-=======
-            with salt.utils.fopen('/etc/kcpassword', 'r' if six.PY2 else 'rb') as f:
->>>>>>> 46618d2c
                 file_data = f.read()
             self.assertEqual(test_data, file_data)
 
