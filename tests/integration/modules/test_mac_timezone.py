# -*- coding: utf-8 -*-
'''
Integration tests for mac_timezone

If using parallels, make sure Time sync is turned off. Otherwise, parallels will
keep changing your date/time settings while the tests are running. To turn off
Time sync do the following:
    - Go to actions -> configure
    - Select options at the top and 'More Options' on the left
    - Set time to 'Do not sync'
'''

# Import Python libs
from __future__ import absolute_import, unicode_literals, print_function
import datetime

# Import Salt Testing libs
from tests.support.case import ModuleCase
from tests.support.unit import skipIf
from tests.support.helpers import destructiveTest, skip_if_not_root, flaky

# Import Salt libs
import salt.utils.path
import salt.utils.platform

# Import 3rd Party libs
from salt.ext import six


@skip_if_not_root
<<<<<<< HEAD
@skipIf(not salt.utils.platform.is_darwin(), 'Test only available on macOS')
@skipIf(not salt.utils.path.which('systemsetup'), '\'systemsetup\' binary not found in $PATH')
=======
@flaky
@skipIf(not salt.utils.is_darwin(), 'Test only available on macOS')
@skipIf(not salt.utils.which('systemsetup'), '\'systemsetup\' binary not found in $PATH')
>>>>>>> 689c231d
class MacTimezoneModuleTest(ModuleCase):
    '''
    Validate the mac_timezone module
    '''
    USE_NETWORK_TIME = False
    TIME_SERVER = 'time.apple.com'
    TIME_ZONE = ''
    CURRENT_DATE = ''
    CURRENT_TIME = ''

    def setUp(self):
        '''
        Get current settings
        '''
        self.USE_NETWORK_TIME = self.run_function('timezone.get_using_network_time')
        self.TIME_SERVER = self.run_function('timezone.get_time_server')
        self.TIME_ZONE = self.run_function('timezone.get_zone')
        self.CURRENT_DATE = self.run_function('timezone.get_date')
        self.CURRENT_TIME = self.run_function('timezone.get_time')

        self.run_function('timezone.set_using_network_time', [False])
        self.run_function('timezone.set_zone', ['America/Denver'])

    def tearDown(self):
        '''
        Reset to original settings
        '''
        self.run_function('timezone.set_time_server', [self.TIME_SERVER])
        self.run_function('timezone.set_using_network_time',
                          [self.USE_NETWORK_TIME])
        self.run_function('timezone.set_zone', [self.TIME_ZONE])
        if not self.USE_NETWORK_TIME:
            self.run_function('timezone.set_date', [self.CURRENT_DATE])
            self.run_function('timezone.set_time', [self.CURRENT_TIME])

    @skipIf(True, 'Skip until we can figure out why modifying the system clock causes ZMQ errors')
    @destructiveTest
    def test_get_set_date(self):
        '''
        Test timezone.get_date
        Test timezone.set_date
        '''
        # Correct Functionality
        self.assertTrue(self.run_function('timezone.set_date', ['2/20/2011']))
        self.assertEqual(self.run_function('timezone.get_date'), '2/20/2011')

        # Test bad date format
        self.assertEqual(
            self.run_function('timezone.set_date', ['13/12/2014']),
            'ERROR executing \'timezone.set_date\': '
            'Invalid Date/Time Format: 13/12/2014'
        )

    def test_get_time(self):
        '''
        Test timezone.get_time
        '''
        text_time = self.run_function('timezone.get_time')
        self.assertNotEqual(text_time, 'Invalid Timestamp')
        obj_date = datetime.datetime.strptime(text_time, '%H:%M:%S')
        self.assertIsInstance(obj_date, datetime.date)

    @skipIf(True, 'Skip until we can figure out why modifying the system clock causes ZMQ errors')
    @destructiveTest
    def test_set_time(self):
        '''
        Test timezone.set_time
        '''
        # Correct Functionality
        self.assertTrue(self.run_function('timezone.set_time', ['3:14']))

        # Test bad time format
        self.assertEqual(
            self.run_function('timezone.set_time', ['3:71']),
            'ERROR executing \'timezone.set_time\': '
            'Invalid Date/Time Format: 3:71')

    @skipIf(True, 'Skip until we can figure out why modifying the system clock causes ZMQ errors')
    @destructiveTest
    def test_get_set_zone(self):
        '''
        Test timezone.get_zone
        Test timezone.set_zone
        '''
        # Correct Functionality
        self.assertTrue(
            self.run_function('timezone.set_zone', ['Pacific/Wake']))
        self.assertEqual(
            self.run_function('timezone.get_zone'), 'Pacific/Wake')

        # Test bad time zone
        self.assertEqual(
            self.run_function('timezone.set_zone', ['spongebob']),
            'ERROR executing \'timezone.set_zone\': '
            'Invalid Timezone: spongebob')

    @skipIf(True, 'Skip until we can figure out why modifying the system clock causes ZMQ errors')
    @destructiveTest
    def test_get_offset(self):
        '''
        Test timezone.get_offset
        '''
        self.assertTrue(
            self.run_function('timezone.set_zone', ['Pacific/Wake']))
        self.assertIsInstance(self.run_function('timezone.get_offset'),
                              six.string_types)
        self.assertEqual(self.run_function('timezone.get_offset'), '+1200')

        self.assertTrue(
            self.run_function('timezone.set_zone', ['America/Los_Angeles']))
        self.assertIsInstance(self.run_function('timezone.get_offset'),
                              six.string_types)
        self.assertEqual(self.run_function('timezone.get_offset'), '-0700')

    @skipIf(True, 'Skip until we can figure out why modifying the system clock causes ZMQ errors')
    @destructiveTest
    def test_get_set_zonecode(self):
        '''
        Test timezone.get_zonecode
        Test timezone.set_zonecode
        '''
        self.assertTrue(
            self.run_function('timezone.set_zone', ['America/Los_Angeles']))
        self.assertIsInstance(self.run_function('timezone.get_zonecode'),
                              six.string_types)
        self.assertEqual(self.run_function('timezone.get_zonecode'), 'PDT')

        self.assertTrue(
            self.run_function('timezone.set_zone', ['Pacific/Wake']))
        self.assertIsInstance(self.run_function('timezone.get_zonecode'),
                              six.string_types)
        self.assertEqual(self.run_function('timezone.get_zonecode'), 'WAKT')

    def test_list_zones(self):
        '''
        Test timezone.list_zones
        '''
        zones = self.run_function('timezone.list_zones')
        self.assertIsInstance(self.run_function('timezone.list_zones'), list)
        self.assertIn(
            'America/Denver',
            self.run_function('timezone.list_zones'))
        self.assertIn(
            'America/Los_Angeles',
            self.run_function('timezone.list_zones'))

    @skipIf(True, 'Skip until we can figure out why modifying the system clock causes ZMQ errors')
    @destructiveTest
    def test_zone_compare(self):
        '''
        Test timezone.zone_compare
        '''
        self.assertTrue(
            self.run_function('timezone.set_zone', ['America/Denver']))
        self.assertTrue(
            self.run_function('timezone.zone_compare', ['America/Denver']))
        self.assertFalse(
            self.run_function('timezone.zone_compare', ['Pacific/Wake']))

    @skipIf(True, 'Skip until we can figure out why modifying the system clock causes ZMQ errors')
    @destructiveTest
    def test_get_set_using_network_time(self):
        '''
        Test timezone.get_using_network_time
        Test timezone.set_using_network_time
        '''
        self.assertTrue(
            self.run_function('timezone.set_using_network_time', [True]))
        self.assertTrue(self.run_function('timezone.get_using_network_time'))

        self.assertTrue(
            self.run_function('timezone.set_using_network_time', [False]))
        self.assertFalse(self.run_function('timezone.get_using_network_time'))

    @skipIf(True, 'Skip until we can figure out why modifying the system clock causes ZMQ errors')
    @destructiveTest
    def test_get_set_time_server(self):
        '''
        Test timezone.get_time_server
        Test timezone.set_time_server
        '''
        self.assertTrue(
            self.run_function('timezone.set_time_server', ['spongebob.com']))
        self.assertEqual(
            self.run_function('timezone.get_time_server'), 'spongebob.com')<|MERGE_RESOLUTION|>--- conflicted
+++ resolved
@@ -28,14 +28,9 @@
 
 
 @skip_if_not_root
-<<<<<<< HEAD
+@flaky
 @skipIf(not salt.utils.platform.is_darwin(), 'Test only available on macOS')
 @skipIf(not salt.utils.path.which('systemsetup'), '\'systemsetup\' binary not found in $PATH')
-=======
-@flaky
-@skipIf(not salt.utils.is_darwin(), 'Test only available on macOS')
-@skipIf(not salt.utils.which('systemsetup'), '\'systemsetup\' binary not found in $PATH')
->>>>>>> 689c231d
 class MacTimezoneModuleTest(ModuleCase):
     '''
     Validate the mac_timezone module
