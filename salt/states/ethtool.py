--- conflicted
+++ resolved
@@ -45,15 +45,10 @@
 def __virtual__():
     """
     Provide ethtool state
-<<<<<<< HEAD
-    '''
-    if 'ethtool.show_driver' in __salt__:
-        return 'ethtool'
-    return (False, 'ethtool module could not be loaded')
-=======
-    """
-    return "ethtool" if "ethtool.show_driver" in __salt__ else False
->>>>>>> a670b4ae
+    """
+    if "ethtool.show_driver" in __salt__:
+        return "ethtool"
+    return (False, "ethtool module could not be loaded")
 
 
 def coalesce(name, **kwargs):
