--- conflicted
+++ resolved
@@ -42,15 +42,10 @@
     Only if Rsync is available.
 
     :return:
-<<<<<<< HEAD
-    '''
-    if salt.utils.path.which('rsync'):
+    """
+    if salt.utils.path.which("rsync"):
         return True
-    return (False, 'Command not found: rsync')
-=======
-    """
-    return salt.utils.path.which("rsync") and "rsync" or False
->>>>>>> a670b4ae
+    return (False, "Command not found: rsync")
 
 
 def _get_summary(rsync_out):
