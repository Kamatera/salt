# -*- coding: utf-8 -*-
'''
Extract an archive

.. versionadded:: 2014.1.0
'''

# Import Python libs
from __future__ import absolute_import
import os
import logging
import tarfile
from contextlib import closing

# Import 3rd-party libs
import salt.ext.six as six

# remove after archive_user deprecation.
from salt.utils import warn_until

log = logging.getLogger(__name__)

__virtualname__ = 'archive'


def __virtual__():
    '''
    Only load if the npm module is available in __salt__
    '''
    return __virtualname__ \
        if [x for x in __salt__ if x.startswith('archive.')] \
        else False


def extracted(name,
              source,
              archive_format,
              archive_user=None,
              user=None,
              group=None,
              tar_options=None,
              source_hash=None,
              if_missing=None,
              keep=False,
              trim_output=False):
    '''
    .. versionadded:: 2014.1.0

    State that make sure an archive is extracted in a directory.
    The downloaded archive is erased if successfully extracted.
    The archive is downloaded only if necessary.

    .. note::

        If ``if_missing`` is not defined, this state will check for ``name``
        instead.  If ``name`` exists, it will assume the archive was previously
        extracted successfully and will not extract it again.

    Example, tar with flag for lmza compression:

    .. code-block:: yaml

        graylog2-server:
          archive.extracted:
            - name: /opt/
            - source: https://github.com/downloads/Graylog2/graylog2-server/graylog2-server-0.9.6p1.tar.lzma
            - source_hash: md5=499ae16dcae71eeb7c3a30c75ea7a1a6
            - tar_options: J
            - archive_format: tar
            - if_missing: /opt/graylog2-server-0.9.6p1/

    Example, tar with flag for verbose output:

    .. code-block:: yaml

        graylog2-server:
          archive.extracted:
            - name: /opt/
            - source: https://github.com/downloads/Graylog2/graylog2-server/graylog2-server-0.9.6p1.tar.gz
            - source_hash: md5=499ae16dcae71eeb7c3a30c75ea7a1a6
            - archive_format: tar
            - tar_options: v
            - user: root
            - group: root
            - if_missing: /opt/graylog2-server-0.9.6p1/

    name
        Directory name where to extract the archive

    source
        Archive source, same syntax as file.managed source argument.

    source_hash
        Hash of source file, or file with list of hash-to-file mappings.
        It uses the same syntax as the file.managed source_hash argument.

    archive_format
        tar, zip or rar

    archive_user
        The user to own each extracted file.

        .. deprecated:: Boron
            replaced by standardized `user` parameter.

    user
        The user to own each extracted file.

        .. versionadded:: 2015.8.0

    group
        The group to own each extracted file.

        .. versionadded:: 2015.8.0

    if_missing
        Some archives, such as tar, extract themselves in a subfolder.
        This directive can be used to validate if the archive had been
        previously extracted.

    tar_options
        Required if used with ``archive_format: tar``, otherwise optional.
        It needs to be the tar argument specific to the archive being extracted,
        such as 'J' for LZMA or 'v' to verbosely list files processed.
        Using this option means that the tar executable on the target will
        be used, which is less platform independent.
        Main operators like -x, --extract, --get, -c and -f/--file
        **should not be used** here.
        If ``archive_format`` is ``zip`` or ``rar`` and this option is not set,
        then the Python tarfile module is used. The tarfile module supports gzip
        and bz2 in Python 2.

    keep
        Keep the archive in the minion's cache

    trim_output
        The number of files we should output on success before the rest are trimmed, if this is
        set to True then it will default to 100

    '''
    ret = {'name': name, 'result': None, 'changes': {}, 'comment': ''}
    valid_archives = ('tar', 'rar', 'zip')

    if archive_format not in valid_archives:
        ret['result'] = False
        ret['comment'] = '{0} is not supported, valid formats are: {1}'.format(
            archive_format, ','.join(valid_archives))
        return ret

    # remove this whole block after formal deprecation.
    if archive_user is not None:
        warn_until(
          'Boron',
          'Passing \'archive_user\' is deprecated.'
          'Pass \'user\' instead.'
        )
        if user is None:
            user = archive_user

    if not name.endswith('/'):
        name += '/'

    if if_missing is None:
        if_missing = name
    if (
        __salt__['file.directory_exists'](if_missing)
        or __salt__['file.file_exists'](if_missing)
    ):
        ret['result'] = True
        ret['comment'] = '{0} already exists'.format(if_missing)
        return ret

    log.debug('Input seem valid so far')
    filename = os.path.join(__opts__['cachedir'],
                            'files',
                            __env__,
                            '{0}.{1}'.format(if_missing.replace('/', '_'),
                                             archive_format))
    if not os.path.exists(filename):
        if __opts__['test']:
            ret['result'] = None
            ret['comment'] = \
                'Archive {0} would have been downloaded in cache'.format(source)
            return ret

        log.debug('Archive file {0} is not in cache, download it'.format(source))
        file_result = __salt__['state.single']('file.managed',
                                               filename,
                                               source=source,
                                               source_hash=source_hash,
                                               makedirs=True,
                                               saltenv=__env__)
        log.debug('file.managed: {0}'.format(file_result))
        # get value of first key
        try:
            file_result = file_result[next(six.iterkeys(file_result))]
        except AttributeError:
            pass

        try:
            if not file_result['result']:
                log.debug('failed to download {0}'.format(source))
                return file_result
        except TypeError:
            if not file_result:
                log.debug('failed to download {0}'.format(source))
                return file_result
    else:
        log.debug('Archive file {0} is already in cache'.format(name))

    if __opts__['test']:
        ret['result'] = None
        ret['comment'] = 'Archive {0} would have been extracted in {1}'.format(
            source, name)
        return ret

    __salt__['file.makedirs'](name, user=user, group=group)

    log.debug('Extract {0} in {1}'.format(filename, name))
    if archive_format == 'zip':
<<<<<<< HEAD
        files = __salt__['archive.unzip'](filename, name, trim_output=trim_output)
=======
        files = __salt__['archive.unzip'](filename, name)
>>>>>>> 053ad408
    elif archive_format == 'rar':
        files = __salt__['archive.unrar'](filename, name, trim_output=trim_output)
    else:
        if tar_options is None:
            with closing(tarfile.open(filename, 'r')) as tar:
                files = tar.getnames()
                tar.extractall(name)
        else:
            tar_opts = tar_options.split(' ')

            tar_cmd = ['tar']
            tar_shortopts = 'x'
            tar_longopts = []

            for position, opt in enumerate(tar_opts):
                if opt.startswith('-'):
                    tar_longopts.append(opt)
                else:
                    if position > 0:
                        tar_longopts.append(opt)
                    else:
                        append_opt = opt
                        append_opt = append_opt.replace('x', '').replace('f', '')
                        tar_shortopts = tar_shortopts + append_opt

            tar_cmd.append(tar_shortopts)
            tar_cmd.extend(tar_longopts)
            tar_cmd.extend(['-f', filename])

            results = __salt__['cmd.run_all'](tar_cmd, cwd=name, python_shell=False)
            if results['retcode'] != 0:
                ret['result'] = False
                ret['changes'] = results
                return ret
            if 'bsdtar' in __salt__['cmd.run']('tar --version', python_shell=False):
                files = results['stderr']
            else:
                files = results['stdout']
            if not files:
                files = 'no tar output so far'

    # Recursively set user and group ownership of files after extraction.
    # Note: We do this here because we might not have access to the cachedir.
    if user or group:
        dir_result = __salt__['state.single']('file.directory',
                                               name,
                                               user=user,
                                               group=group,
                                               recurse=['user', 'group'])
        log.debug('file.directory: {0}'.format(dir_result))

    if len(files) > 0:
        ret['result'] = True
        ret['changes']['directories_created'] = [name]
        if if_missing != name:
            ret['changes']['directories_created'].append(if_missing)
        ret['changes']['extracted_files'] = files
        ret['comment'] = '{0} extracted in {1}'.format(source, name)
        if not keep:
            os.unlink(filename)
    else:
        __salt__['file.remove'](if_missing)
        ret['result'] = False
        ret['comment'] = 'Can\'t extract content of {0}'.format(source)
    return ret<|MERGE_RESOLUTION|>--- conflicted
+++ resolved
@@ -218,11 +218,7 @@
 
     log.debug('Extract {0} in {1}'.format(filename, name))
     if archive_format == 'zip':
-<<<<<<< HEAD
         files = __salt__['archive.unzip'](filename, name, trim_output=trim_output)
-=======
-        files = __salt__['archive.unzip'](filename, name)
->>>>>>> 053ad408
     elif archive_format == 'rar':
         files = __salt__['archive.unrar'](filename, name, trim_output=trim_output)
     else:
