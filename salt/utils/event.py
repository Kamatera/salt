# -*- coding: utf-8 -*-
'''
Manage events

Events are all fired off via a zeromq 'pub' socket, and listened to with local
zeromq 'sub' sockets


All of the formatting is self contained in the event module, so we should be
able to modify the structure in the future since the same module used to read
events is the same module used to fire off events.

Old style event messages were comprised of two parts delimited at the 20 char
point. The first 20 characters are used for the zeromq subscriber to match
publications and 20 characters was chosen because it was at the time a few more
characters than the length of a jid (Job ID).  Any tags of length less than 20
characters were padded with "|" chars out to 20 characters.

Although not explicit, the data for an event comprised a python dict that was
serialized by msgpack.

New style event messages support event tags longer than 20 characters while
still being backwards compatible with old style tags.

The longer tags better enable name spaced event tags which tend to be longer.
Moreover, the constraint that the event data be a python dict is now an
explicit constraint and fire-event will now raise a ValueError if not. Tags
must be ascii safe strings, that is, have values less than 0x80

Since the msgpack dict (map) indicators have values greater than or equal to
0x80 it can be unambiguously determined if the start of data is at char 21
or not.

In the new style, when the tag is longer than 20 characters, an end of tag
string is appended to the tag given by the string constant TAGEND, that is, two
line feeds '\n\n'.  When the tag is less than 20 characters then the tag is
padded with pipes "|" out to 20 characters as before.  When the tag is exactly
20 characters no padded is done.

The get_event method intelligently figures out if the tag is longer than 20
characters.


The convention for namespacing is to use dot characters "." as the name space
delimiter. The name space "salt" is reserved by SaltStack for internal events.

For example:
Namespaced tag
    'salt.runner.manage.status.start'

'''

from __future__ import absolute_import

# Import python libs
import os
import time
import errno
import signal
import hashlib
import logging
import datetime
import multiprocessing
from collections import MutableMapping

# Import third party libs
import salt.ext.six as six
try:
    import zmq
    import zmq.eventloop.ioloop
    # support pyzmq 13.0.x, TODO: remove once we force people to 14.0.x
    if not hasattr(zmq.eventloop.ioloop, 'ZMQIOLoop'):
        zmq.eventloop.ioloop.ZMQIOLoop = zmq.eventloop.ioloop.IOLoop
    import zmq.eventloop.zmqstream
except ImportError:
    # Local mode does not need zmq
    pass

# Import salt libs
import salt.payload
import salt.loader
import salt.utils
import salt.utils.cache
import salt.utils.dicttrim
import salt.utils.process
import salt.utils.zeromq

log = logging.getLogger(__name__)

# The SUB_EVENT set is for functions that require events fired based on
# component executions, like the state system
SUB_EVENT = set([
    'state.highstate',
    'state.sls',
])

TAGEND = '\n\n'  # long tag delimiter
TAGPARTER = '/'  # name spaced tag delimiter
SALT = 'salt'  # base prefix for all salt/ events
# dict map of namespaced base tag prefixes for salt events
TAGS = {
    'auth': 'auth',  # prefix for all salt/auth events
    'job': 'job',  # prefix for all salt/job events (minion jobs)
    'key': 'key',  # prefix for all salt/key events
    'minion': 'minion',  # prefix for all salt/minion events
                         # (minion sourced events)
    'syndic': 'syndic',  # prefix for all salt/syndic events
                         # (syndic minion sourced events)
    'run': 'run',  # prefix for all salt/run events (salt runners)
    'wheel': 'wheel',  # prefix for all salt/wheel events
    'cloud': 'cloud',  # prefix for all salt/cloud events
    'fileserver': 'fileserver',  # prefix for all salt/fileserver events
    'queue': 'queue',  # prefix for all salt/queue events
}


def get_event(node, sock_dir=None, transport='zeromq', opts=None, listen=True):
    '''
    Return an event object suitable for the named transport
    '''
    sock_dir = sock_dir or opts.get('sock_dir', None)
    # TODO: AIO core is separate from transport
    if transport in ('zeromq', 'tcp'):
        if node == 'master':
            return MasterEvent(sock_dir, opts)
        return SaltEvent(node, sock_dir, opts)
    elif transport == 'raet':
        import salt.utils.raetevent
        return salt.utils.raetevent.RAETEvent(node,
                                              sock_dir=sock_dir,
                                              listen=listen,
                                              opts=opts)


def get_master_event(opts, sock_dir, listen=True):
    '''
    Return an event object suitable for the named transport
    '''
    # TODO: AIO core is separate from transport
    if opts['transport'] in ('zeromq', 'tcp'):
        return MasterEvent(sock_dir, opts)
    elif opts['transport'] == 'raet':
        import salt.utils.raetevent
        return salt.utils.raetevent.MasterEvent(
            opts=opts, sock_dir=sock_dir, listen=listen
        )


def tagify(suffix='', prefix='', base=SALT):
    '''
    convenience function to build a namespaced event tag string
    from joining with the TABPART character the base, prefix and suffix

    If string prefix is a valid key in TAGS Then use the value of key prefix
    Else use prefix string

    If suffix is a list Then join all string elements of suffix individually
    Else use string suffix

    '''
    parts = [base, TAGS.get(prefix, prefix)]
    if hasattr(suffix, 'append'):  # list so extend parts
        parts.extend(suffix)
    else:  # string so append
        parts.append(suffix)
    return TAGPARTER.join([part for part in parts if part])


class SaltEvent(object):
    '''
    Warning! Use the get_event function or the code will not be
    RAET compatible
    The base class used to manage salt events
    '''
    def __init__(self, node, sock_dir=None, opts=None):
        self.serial = salt.payload.Serial({'serial': 'msgpack'})
        self.context = zmq.Context()
        self.poller = zmq.Poller()
        self.cpub = False
        self.cpush = False
        if opts is None:
            opts = {}
        self.opts = opts
        if sock_dir is None:
            sock_dir = opts.get('sock_dir', None)
        if salt.utils.is_windows() and not hasattr(opts, 'ipc_mode'):
            opts['ipc_mode'] = 'tcp'
        self.puburi, self.pulluri = self.__load_uri(sock_dir, node)
        self.subscribe()
        self.pending_events = []
        self.__load_cache_regex()

    @classmethod
    def __load_cache_regex(cls):
        '''
        Initialize the regular expression cache and put it in the
        class namespace. The regex search strings will be prepend with '^'
        '''
        # This is in the class namespace, to minimize cache memory
        # usage and maximize cache hits
        # The prepend='^' is to reduce differences in behavior between
        # the default 'startswith' and the optional 'regex' match_type
        cls.cache_regex = salt.utils.cache.CacheRegex(prepend='^')

    def __load_uri(self, sock_dir, node):
        '''
        Return the string URI for the location of the pull and pub sockets to
        use for firing and listening to events
        '''
        hash_type = getattr(hashlib, self.opts.get('hash_type', 'md5'))
        # Only use the first 10 chars to keep longer hashes from exceeding the
        # max socket path length.
        id_hash = hash_type(self.opts.get('id', '')).hexdigest()[:10]
        if node == 'master':
            if self.opts.get('ipc_mode', '') == 'tcp':
                puburi = 'tcp://127.0.0.1:{0}'.format(
                    self.opts.get('tcp_master_pub_port', 4512)
                    )
                pulluri = 'tcp://127.0.0.1:{0}'.format(
                    self.opts.get('tcp_master_pull_port', 4513)
                    )
            else:
                puburi = 'ipc://{0}'.format(os.path.join(
                    sock_dir,
                    'master_event_pub.ipc'
                    ))
                salt.utils.zeromq.check_ipc_path_max_len(puburi)
                pulluri = 'ipc://{0}'.format(os.path.join(
                    sock_dir,
                    'master_event_pull.ipc'
                    ))
                salt.utils.zeromq.check_ipc_path_max_len(pulluri)
        else:
            if self.opts.get('ipc_mode', '') == 'tcp':
                puburi = 'tcp://127.0.0.1:{0}'.format(
                    self.opts.get('tcp_pub_port', 4510)
                    )
                pulluri = 'tcp://127.0.0.1:{0}'.format(
                    self.opts.get('tcp_pull_port', 4511)
                    )
            else:
                puburi = 'ipc://{0}'.format(os.path.join(
                    sock_dir,
                    'minion_event_{0}_pub.ipc'.format(id_hash)
                    ))
                salt.utils.zeromq.check_ipc_path_max_len(puburi)
                pulluri = 'ipc://{0}'.format(os.path.join(
                    sock_dir,
                    'minion_event_{0}_pull.ipc'.format(id_hash)
                    ))
                salt.utils.zeromq.check_ipc_path_max_len(pulluri)
        log.debug(
            '{0} PUB socket URI: {1}'.format(self.__class__.__name__, puburi)
        )
        log.debug(
            '{0} PULL socket URI: {1}'.format(self.__class__.__name__, pulluri)
        )
        return puburi, pulluri

    def subscribe(self, tag=None):
        '''
        Subscribe to events matching the passed tag.
        '''
        if not self.cpub:
            self.connect_pub()

    def unsubscribe(self, tag=None):
        '''
        Un-subscribe to events matching the passed tag.
        '''
        return

    def connect_pub(self):
        '''
        Establish the publish connection
        '''
        self.sub = self.context.socket(zmq.SUB)
        self.sub.connect(self.puburi)
        self.poller.register(self.sub, zmq.POLLIN)
        self.sub.setsockopt(zmq.SUBSCRIBE, '')
        self.sub.setsockopt(zmq.LINGER, 5000)
        self.cpub = True

    def connect_pull(self, timeout=1000):
        '''
        Establish a connection with the event pull socket
        Set the linger timeout of the socket options to timeout (in milliseconds)
        Default timeout is 1000 ms
        '''
        self.push = self.context.socket(zmq.PUSH)
        self.push.setsockopt(zmq.LINGER, timeout)
        self.push.connect(self.pulluri)
        self.cpush = True

    @classmethod
    def unpack(cls, raw, serial=None):
        if serial is None:
            serial = salt.payload.Serial({'serial': 'msgpack'})

        mtag, sep, mdata = raw.partition(TAGEND)  # split tag from data

        data = serial.loads(mdata)
        return mtag, data

    def _get_match_func(self, match_type=None):
        if match_type is None:
            match_type = self.opts.get('event_match_type', 'startswith')
        return getattr(self, '_match_tag_{0}'.format(match_type), None)

    def _check_pending(self, tag, pending_tags, match_func=None):
        """Check the pending_events list for events that match the tag

        :param tag: The tag to search for
        :type tag: str
        :param pending_tags: List of tags to preserve
        :type pending_tags: list[str]
        :return:
        """
        if match_func is None:
            match_func = self._get_match_func()
        old_events = self.pending_events
        self.pending_events = []
        ret = None
        for evt in old_events:
            if match_func(evt['tag'], tag):
                if ret is None:
                    ret = evt
                else:
                    self.pending_events.append(evt)
            elif any(match_func(evt['tag'], ptag) for ptag in pending_tags):
                self.pending_events.append(evt)
        return ret

    def _match_tag_startswith(self, event_tag, search_tag):
        '''
        Check if the event_tag matches the search check.
        Uses startswith to check.
        Return True (matches) or False (no match)
        '''
        return event_tag.startswith(search_tag)

    def _match_tag_endswith(self, event_tag, search_tag):
        '''
        Check if the event_tag matches the search check.
        Uses endswith to check.
        Return True (matches) or False (no match)
        '''
        return event_tag.endswith(search_tag)

    def _match_tag_find(self, event_tag, search_tag):
        '''
        Check if the event_tag matches the search check.
        Uses find to check.
        Return True (matches) or False (no match)
        '''
        return event_tag.find(search_tag) >= 0

    def _match_tag_regex(self, event_tag, search_tag):
        '''
        Check if the event_tag matches the search check.
        Uses regular expression search to check.
        Return True (matches) or False (no match)
        '''
        return self.cache_regex.get(search_tag).search(event_tag) is not None

    def _get_event(self, wait, tag, pending_tags, match_func=None):
        if match_func is None:
            match_func = self._get_match_func()
        start = time.time()
        timeout_at = start + wait
        while not wait or time.time() <= timeout_at:
            try:
<<<<<<< HEAD
                # Please do not use non-blocking mode here. Reliability is
                # more important than pure speed on the event bus.
=======
                # convert to milliseconds
                socks = dict(self.poller.poll(wait * 1000))
                if socks.get(self.sub) != zmq.POLLIN:
                    continue
                # Please do not use non-blocking mode here.
                # Reliability is more important than pure speed on the event bus.
>>>>>>> c0ff4110
                ret = self.get_event_block()
            except zmq.ZMQError as ex:
                if ex.errno == errno.EAGAIN or ex.errno == errno.EINTR:
                    continue
                else:
                    raise

            if not match_func(ret['tag'], tag):     # tag not match
                if any(match_func(ret['tag'], ptag) for ptag in pending_tags):
                    self.pending_events.append(ret)
                if wait:  # only update the wait timeout if we had one
                    wait = timeout_at - time.time()
                continue

            log.trace('get_event() received = {0}'.format(ret))
            return ret

        return None

    def get_event(self, wait=5, tag='', full=False, use_pending=False,
                  pending_tags=None, match_type=None):
        '''
        Get a single publication.
        IF no publication available THEN block for up to wait seconds
        AND either return publication OR None IF no publication available.

        IF wait is 0 then block forever.

        New in Boron always checks the list of pending events

        New in @TBD optionally set match_type

        use_pending
            Defines whether to keep all unconsumed events in a pending_events
            list, or to discard events that don't match the requested tag.  If
            set to True, MAY CAUSE MEMORY LEAKS.

        pending_tags
            Add any events matching the listed tags to the pending queue.
            Still MAY CAUSE MEMORY LEAKS but less likely than use_pending
            assuming you later get_event for the tags you've listed here

            New in Boron

        match_type
            Set the function to match the search tag with event tags.
             - 'startswith' : search for event tags that start with tag
             - 'endswith' : search for event tags that end with tag
             - 'find' : search for event tags that contain tag
             - 'regex' : regex search '^' + tag event tags
            Default is opts['event_match_type'] or 'startswith'

            New in @TBD
        '''

        match_func = self._get_match_func(match_type)
        if use_pending:
            pending_tags = ['']
        elif pending_tags is None:
            pending_tags = []

        ret = self._check_pending(tag, pending_tags, match_func)
        if ret is None:
            ret = self._get_event(wait, tag, pending_tags, match_func)

        if ret is None or full:
            return ret
        else:
            return ret['data']

    def get_event_noblock(self):
        '''Get the raw event without blocking or any other niceties
        '''
        if not self.cpub:
            self.connect_pub()
        raw = self.sub.recv(zmq.NOBLOCK)
        mtag, data = self.unpack(raw, self.serial)
        return {'data': data, 'tag': mtag}

    def get_event_block(self):
        '''Get the raw event in a blocking fashion
           Slower, but decreases the possibility of dropped events
        '''
        raw = self.sub.recv()
        mtag, data = self.unpack(raw, self.serial)
        return {'data': data, 'tag': mtag}

    def iter_events(self, tag='', full=False, match_type=None):
        '''
        Creates a generator that continuously listens for events
        '''
        while True:
            data = self.get_event(tag=tag, full=full, match_type=match_type)
            if data is None:
                continue
            yield data

    def fire_event(self, data, tag, timeout=1000):
        '''
        Send a single event into the publisher with payload dict "data" and
        event identifier "tag"

        The default is 1000 ms
        Note the linger timeout must be at least as long as this timeout
        '''
        if not str(tag):  # no empty tags allowed
            raise ValueError('Empty tag.')

        if not isinstance(data, MutableMapping):  # data must be dict
            raise ValueError('Dict object expected, not "{0!r}".'.format(data))

        if not self.cpush:
            self.connect_pull(timeout=timeout)

        data['_stamp'] = datetime.datetime.utcnow().isoformat()

        tagend = TAGEND
        serialized_data = salt.utils.dicttrim.trim_dict(
            self.serial.dumps(data),
            self.opts.get('max_event_size', 1048576),
            is_msgpacked=True,
        )
        log.debug('Sending event - data = {0}'.format(data))
        event = '{0}{1}{2}'.format(tag, tagend, serialized_data)
        try:
            self.push.send(event)
        except Exception as ex:
            log.debug(ex)
            raise
        return True

    def fire_master(self, data, tag, timeout=1000):
        ''''
        Send a single event to the master, with the payload "data" and the
        event identifier "tag".

        Default timeout is 1000ms
        '''
        msg = {
            'tag': tag,
            'data': data,
            'events': None,
            'pretag': None
        }
        return self.fire_event(msg, "fire_master", timeout)

    def destroy(self, linger=5000):
        if self.cpub is True and self.sub.closed is False:
            # Wait at most 2.5 secs to send any remaining messages in the
            # socket or the context.term() below will hang indefinitely.
            # See https://github.com/zeromq/pyzmq/issues/102
            self.sub.close()
        if self.cpush is True and self.push.closed is False:
            self.push.close()
        # If sockets are not unregistered from a poller, nothing which touches
        # that poller gets garbage collected. The Poller itself, its
        # registered sockets and the Context
        if isinstance(self.poller.sockets, dict):
            for socket in six.iterkeys(self.poller.sockets):
                if socket.closed is False:
                    socket.setsockopt(zmq.LINGER, linger)
                    socket.close()
                self.poller.unregister(socket)
        else:
            for socket in self.poller.sockets:
                if socket[0].closed is False:
                    socket[0].setsockopt(zmq.LINGER, linger)
                    socket[0].close()
                self.poller.unregister(socket[0])
        if self.context.closed is False:
            self.context.term()

        # Hardcore destruction
        if hasattr(self.context, 'destroy'):
            self.context.destroy(linger=1)

        # https://github.com/zeromq/pyzmq/issues/173#issuecomment-4037083
        # Assertion failed: get_load () == 0 (poller_base.cpp:32)
        time.sleep(0.025)

    def fire_ret_load(self, load):
        '''
        Fire events based on information in the return load
        '''
        if load.get('retcode') and load.get('fun'):
            # Minion fired a bad retcode, fire an event
            if load['fun'] in SUB_EVENT:
                try:
                    for tag, data in six.iteritems(load.get('return', {})):
                        data['retcode'] = load['retcode']
                        tags = tag.split('_|-')
                        if data.get('result') is False:
                            self.fire_event(
                                data,
                                '{0}.{1}'.format(tags[0], tags[-1])
                            )  # old dup event
                            data['jid'] = load['jid']
                            data['id'] = load['id']
                            data['success'] = False
                            data['return'] = 'Error: {0}.{1}'.format(
                                tags[0], tags[-1])
                            data['fun'] = load['fun']
                            data['user'] = load['user']
                            self.fire_event(
                                data,
                                tagify([load['jid'],
                                        'sub',
                                        load['id'],
                                        'error',
                                        load['fun']],
                                       'job'))
                except Exception:
                    pass

    def __del__(self):
        # skip exceptions in destroy-- since destroy() doesn't cover interpreter
        # shutdown-- where globals start going missing
        try:
            self.destroy()
        except:  # pylint: disable=W0702
            pass


class MasterEvent(SaltEvent):
    '''
    Warning! Use the get_event function or the code will not be
    RAET compatible
    Create a master event management object
    '''
    def __init__(self, sock_dir, opts=None):
        super(MasterEvent, self).__init__('master', sock_dir, opts)


class LocalClientEvent(MasterEvent):
    '''
    Warning! Use the get_event function or the code will not be
    RAET compatible
    This class is just used to differentiate who is handling the events,
    specially on logs, but it's the same as MasterEvent.
    '''


class NamespacedEvent(object):
    '''
    A wrapper for sending events within a specific base namespace
    '''
    def __init__(self, event, base, print_func=None):
        self.event = event
        self.base = base
        self.print_func = print_func

    def fire_event(self, data, tag):
        if self.print_func is not None:
            self.print_func(tag, data)
        self.event.fire_event(data, tagify(tag, base=self.base))


class MinionEvent(SaltEvent):
    '''
    Warning! Use the get_event function or the code will not be
    RAET compatible
    Create a master event management object
    '''
    def __init__(self, opts):
        super(MinionEvent, self).__init__(
            'minion', sock_dir=opts.get('sock_dir', None), opts=opts)


class AsyncEventPublisher(object):
    '''
    An event publisher class intended to run in an ioloop (within a single process)

    TODO: remove references to "minion_event" whenever we need to use this for other things
    '''
    def __init__(self, opts, publish_handler, io_loop=None):
        self.opts = opts
        self.publish_handler = publish_handler

        self.io_loop = io_loop or zmq.eventloop.ioloop.ZMQIOLoop()
        self.context = zmq.Context()

        hash_type = getattr(hashlib, self.opts.get('hash_type', 'md5'))
        # Only use the first 10 chars to keep longer hashes from exceeding the
        # max socket path length.
        id_hash = hash_type(self.opts.get('id', '')).hexdigest()[:10]
        epub_sock_path = os.path.join(
            self.opts['sock_dir'],
            'minion_event_{0}_pub.ipc'.format(id_hash)
        )
        if os.path.exists(epub_sock_path):
            os.unlink(epub_sock_path)
        epull_sock_path = os.path.join(
            self.opts['sock_dir'],
            'minion_event_{0}_pull.ipc'.format(id_hash)
        )
        if os.path.exists(epull_sock_path):
            os.unlink(epull_sock_path)

        self.epub_sock = self.context.socket(zmq.PUB)

        if self.opts.get('ipc_mode', '') == 'tcp':
            epub_uri = 'tcp://127.0.0.1:{0}'.format(
                self.opts['tcp_pub_port']
            )
            epull_uri = 'tcp://127.0.0.1:{0}'.format(
                self.opts['tcp_pull_port']
            )
        else:
            epub_uri = 'ipc://{0}'.format(epub_sock_path)
            salt.utils.zeromq.check_ipc_path_max_len(epub_uri)
            epull_uri = 'ipc://{0}'.format(epull_sock_path)
            salt.utils.zeromq.check_ipc_path_max_len(epull_uri)

        log.debug(
            '{0} PUB socket URI: {1}'.format(
                self.__class__.__name__, epub_uri
            )
        )
        log.debug(
            '{0} PULL socket URI: {1}'.format(
                self.__class__.__name__, epull_uri
            )
        )

        # Check to make sure the sock_dir is available, create if not
        default_minion_sock_dir = os.path.join(
            salt.syspaths.SOCK_DIR,
            'minion'
        )
        minion_sock_dir = self.opts.get('sock_dir', default_minion_sock_dir)

        if not os.path.isdir(minion_sock_dir):
            # Let's try to create the directory defined on the configuration
            # file
            try:
                os.makedirs(minion_sock_dir, 0o755)
            except OSError as exc:
                log.error('Could not create SOCK_DIR: {0}'.format(exc))
                # Let's not fail yet and try using the default path
                if minion_sock_dir == default_minion_sock_dir:
                    # We're already trying the default system path, stop now!
                    raise

            if not os.path.isdir(default_minion_sock_dir):
                try:
                    os.makedirs(default_minion_sock_dir, 0o755)
                except OSError as exc:
                    log.error('Could not create SOCK_DIR: {0}'.format(exc))
                    # Let's stop at this stage
                    raise

        # Create the pull socket
        self.epull_sock = self.context.socket(zmq.PULL)

        # Securely bind the event sockets
        if self.opts.get('ipc_mode', '') != 'tcp':
            old_umask = os.umask(0o177)
        try:
            log.info('Starting pub socket on {0}'.format(epub_uri))
            self.epub_sock.bind(epub_uri)
            log.info('Starting pull socket on {0}'.format(epull_uri))
            self.epull_sock.bind(epull_uri)
        finally:
            if self.opts.get('ipc_mode', '') != 'tcp':
                os.umask(old_umask)

        self.stream = zmq.eventloop.zmqstream.ZMQStream(self.epull_sock, io_loop=self.io_loop)
        self.stream.on_recv(self.handle_publish)

    def handle_publish(self, package):
        '''
        Get something from epull, publish it out epub, and return the package (or None)
        '''
        package = package[0]
        try:
            self.epub_sock.send(package)
            self.io_loop.spawn_callback(self.publish_handler, package)
            return package
        # Add an extra fallback in case a forked process leeks through
        except zmq.ZMQError as exc:
            # The interrupt caused by python handling the
            # SIGCHLD. Throws this error with errno == EINTR.
            # Nothing to receive on the zmq socket throws this error
            # with EAGAIN.
            # Both are safe to ignore
            if exc.errno != errno.EAGAIN and exc.errno != errno.EINTR:
                log.critical('Unexpected ZMQError while polling minion',
                             exc_info=True)
            return None

    def destroy(self):
        if hasattr(self, 'stream') and self.stream.closed is False:
            self.stream.close()
        if hasattr(self, 'epub_sock') and self.epub_sock.closed is False:
            self.epub_sock.close()
        if hasattr(self, 'epull_sock') and self.epull_sock.closed is False:
            self.epull_sock.close()
        if hasattr(self, 'context') and self.context.closed is False:
            self.context.term()

    def __del__(self):
        self.destroy()


class EventPublisher(multiprocessing.Process):
    '''
    The interface that takes master events and republishes them out to anyone
    who wants to listen
    '''
    def __init__(self, opts):
        super(EventPublisher, self).__init__()
        self.opts = opts

    def run(self):
        '''
        Bind the pub and pull sockets for events
        '''
        salt.utils.appendproctitle(self.__class__.__name__)
        linger = 5000
        # Set up the context
        self.context = zmq.Context(1)
        # Prepare the master event publisher
        self.epub_sock = self.context.socket(zmq.PUB)
        # Prepare master event pull socket
        self.epull_sock = self.context.socket(zmq.PULL)
        if self.opts.get('ipc_mode', '') == 'tcp':
            epub_uri = 'tcp://127.0.0.1:{0}'.format(
                self.opts.get('tcp_master_pub_port', 4512)
                )
            epull_uri = 'tcp://127.0.0.1:{0}'.format(
                self.opts.get('tcp_master_pull_port', 4513)
                )
        else:
            epub_uri = 'ipc://{0}'.format(
                os.path.join(self.opts['sock_dir'], 'master_event_pub.ipc')
                )
            salt.utils.zeromq.check_ipc_path_max_len(epub_uri)
            epull_uri = 'ipc://{0}'.format(
                os.path.join(self.opts['sock_dir'], 'master_event_pull.ipc')
                )
            salt.utils.zeromq.check_ipc_path_max_len(epull_uri)

        # Start the master event publisher
        old_umask = os.umask(0o177)
        try:
            self.epull_sock.bind(epull_uri)
            self.epub_sock.bind(epub_uri)
            if (self.opts.get('ipc_mode', '') != 'tcp' and (
                    self.opts.get('client_acl') or
                    self.opts.get('external_auth'))):
                os.chmod(os.path.join(
                    self.opts['sock_dir'], 'master_event_pub.ipc'), 0o666)
        finally:
            os.umask(old_umask)
        try:
            while True:
                # Catch and handle EINTR from when this process is sent
                # SIGUSR1 gracefully so we don't choke and die horribly
                try:
                    package = self.epull_sock.recv()
                    self.epub_sock.send(package)
                except zmq.ZMQError as exc:
                    if exc.errno == errno.EINTR:
                        continue
                    raise exc
        except KeyboardInterrupt:
            if self.epub_sock.closed is False:
                self.epub_sock.setsockopt(zmq.LINGER, linger)
                self.epub_sock.close()
            if self.epull_sock.closed is False:
                self.epull_sock.setsockopt(zmq.LINGER, linger)
                self.epull_sock.close()
            if self.context.closed is False:
                self.context.term()


class EventReturn(multiprocessing.Process):
    '''
    A dedicated process which listens to the master event bus and queues
    and forwards events to the specified returner.
    '''
    def __init__(self, opts):
        '''
        Initialize the EventReturn system

        Return an EventReturn instance
        '''
        multiprocessing.Process.__init__(self)

        self.opts = opts
        self.event_return_queue = self.opts['event_return_queue']
        local_minion_opts = self.opts.copy()
        local_minion_opts['file_client'] = 'local'
        self.minion = salt.minion.MasterMinion(local_minion_opts)
        self.event_queue = []
        self.stop = False

    def sig_stop(self, signum, frame):
        self.stop = True  # tell it to stop

    def flush_events(self):
        event_return = '{0}.event_return'.format(
            self.opts['event_return']
        )
        if event_return in self.minion.returners:
            try:
                self.minion.returners[event_return](self.event_queue)
            except Exception as exc:
                log.error('Could not store events {0}. '
                          'Returner raised exception: {1}'.format(
                    self.event_queue, exc))
            del self.event_queue[:]
        else:
            log.error(
                'Could not store return for event(s) {0}. Returner '
                '\'{1}\' not found.'
                    .format(self.event_queue, self.opts['event_return'])
            )

    def run(self):
        '''
        Spin up the multiprocess event returner
        '''
        # Properly exit if a SIGTERM is signalled
        signal.signal(signal.SIGTERM, self.sig_stop)

        salt.utils.appendproctitle(self.__class__.__name__)
        self.event = get_event('master', opts=self.opts)
        events = self.event.iter_events(full=True)
        self.event.fire_event({}, 'salt/event_listen/start')
        try:
            for event in events:
                if self._filter(event):
                    self.event_queue.append(event)
                if len(self.event_queue) >= self.event_return_queue:
                    self.flush_events()
                if self.stop:
                    break
        except zmq.error.ZMQError as exc:
            if exc.errno != errno.EINTR:  # Outside interrupt is a normal shutdown case
                raise
        finally:  # flush all we have at this moment
            if self.event_queue:
                self.flush_events()

    def _filter(self, event):
        '''
        Take an event and run it through configured filters.

        Returns True if event should be stored, else False
        '''
        tag = event['tag']
        if tag in self.opts['event_return_whitelist']:
            if tag not in self.opts['event_return_blacklist']:
                return True
            else:
                return False  # Event was whitelisted and blacklisted
        elif tag in self.opts['event_return_blacklist']:
            return False
        return True


class StateFire(object):
    '''
    Evaluate the data from a state run and fire events on the master and minion
    for each returned chunk that is not "green"
    This object is made to only run on a minion
    '''
    def __init__(self, opts, auth=None):
        self.opts = opts
        self.event = SaltEvent(opts, 'minion')
        if not auth:
            self.auth = salt.crypt.SAuth(self.opts)
        else:
            self.auth = auth

    def fire_master(self, data, tag, preload=None):
        '''
        Fire an event off on the master server

        CLI Example:

        .. code-block:: bash

            salt '*' event.fire_master 'stuff to be in the event' 'tag'
        '''
        load = {}
        if preload:
            load.update(preload)

        load.update({
            'id': self.opts['id'],
            'tag': tag,
            'data': data,
            'cmd': '_minion_event',
            'tok': self.auth.gen_token('salt'),
        })

        channel = salt.transport.Channel.factory(self.opts)
        try:
            channel.send(load)
        except Exception:
            pass
        return True

    def fire_running(self, running):
        '''
        Pass in a state "running" dict, this is the return dict from a state
        call. The dict will be processed and fire events.

        By default yellows and reds fire events on the master and minion, but
        this can be configured.
        '''
        load = {'id': self.opts['id'],
                'events': [],
                'cmd': '_minion_event'}
        for stag in sorted(
                running,
                key=lambda k: running[k].get('__run_num__', 0)):
            if running[stag]['result'] and not running[stag]['changes']:
                continue
            tag = 'state_{0}_{1}'.format(
                str(running[stag]['result']),
                'True' if running[stag]['changes'] else 'False')
            load['events'].append({
                'tag': tag,
                'data': running[stag],
            })
        channel = salt.transport.Channel.factory(self.opts)
        try:
            channel.send(load)
        except Exception:
            pass
        return True<|MERGE_RESOLUTION|>--- conflicted
+++ resolved
@@ -370,17 +370,13 @@
         timeout_at = start + wait
         while not wait or time.time() <= timeout_at:
             try:
-<<<<<<< HEAD
-                # Please do not use non-blocking mode here. Reliability is
-                # more important than pure speed on the event bus.
-=======
                 # convert to milliseconds
                 socks = dict(self.poller.poll(wait * 1000))
                 if socks.get(self.sub) != zmq.POLLIN:
                     continue
-                # Please do not use non-blocking mode here.
-                # Reliability is more important than pure speed on the event bus.
->>>>>>> c0ff4110
+
+                # Please do not use non-blocking mode here. Reliability is
+                # more important than pure speed on the event bus.
                 ret = self.get_event_block()
             except zmq.ZMQError as ex:
                 if ex.errno == errno.EAGAIN or ex.errno == errno.EINTR:
