--- conflicted
+++ resolved
@@ -152,13 +152,8 @@
             os.makedirs(env_root)
         for ref in file_refs[saltenv]:
             for name in ref:
-<<<<<<< HEAD
                 short = salt.utils.url.parse(name)[0]
-                path = file_client.cache_file(name, saltenv)
-=======
-                short = name[7:]
                 path = file_client.cache_file(name, saltenv, cachedir=cachedir)
->>>>>>> 060a60fd
                 if path:
                     tgt = os.path.join(env_root, short)
                     tgt_dir = os.path.dirname(tgt)
