# -*- coding: utf-8 -*-
'''
All salt configuration loading and defaults should be in this module
'''

from __future__ import absolute_import, generators

# Import python libs
import os
import re
import sys
import glob
import time
import codecs
import logging
from copy import deepcopy

# Import third party libs
import yaml
try:
    yaml.Loader = yaml.CLoader
    yaml.Dumper = yaml.CDumper
except Exception:
    pass

# pylint: disable=import-error,no-name-in-module
import salt.ext.six as six
from salt.ext.six import string_types, text_type
from salt.ext.six.moves.urllib.parse import urlparse
# pylint: enable=import-error,no-name-in-module

# Import salt libs
import salt.utils
import salt.utils.dictupdate
import salt.utils.network
import salt.syspaths
import salt.utils.validate.path
import salt.utils.xdg
import salt.exceptions
import salt.utils.sdb
from salt.utils.locales import sdecode

log = logging.getLogger(__name__)

_DFLT_LOG_DATEFMT = '%H:%M:%S'
_DFLT_LOG_DATEFMT_LOGFILE = '%Y-%m-%d %H:%M:%S'
_DFLT_LOG_FMT_CONSOLE = '[%(levelname)-8s] %(message)s'
_DFLT_LOG_FMT_LOGFILE = (
    '%(asctime)s,%(msecs)03.0f [%(name)-17s][%(levelname)-8s][%(process)d] %(message)s'
)

if salt.utils.is_windows():
    # Since an 'ipc_mode' of 'ipc' will never work on Windows due to lack of
    # support in ZeroMQ, we want the default to be something that has a
    # chance of working.
    _DFLT_IPC_MODE = 'tcp'
else:
    _DFLT_IPC_MODE = 'ipc'

FLO_DIR = os.path.join(
        os.path.dirname(__file__),
        'daemons', 'flo')

VALID_OPTS = {
<<<<<<< HEAD
    # The address of the salt master. May be specified as IP address or hostname
    'master': str,

    # The TCP/UDP port of the master to connect to in order to listen to publications
=======
    'master': (str, list),
>>>>>>> bdd7ea89
    'master_port': int,

    # The behaviour of the minion when connecting to a master. Can specify 'failover',
    # or 'func'. If 'func' is specified, the 'master' option should be set to an exec
    # module function to run to determine the master hostname.
    'master_type': str,

    # Specify the format in which the master address will be specified. Can
    # specify 'default' or 'ip_only'. If 'ip_only' is specified, then the
    # master address will not be split into IP and PORT.
    'master_uri_format': str,

    # The fingerprint of the master key may be specified to increase security. Generate
    # a master fingerprint with `salt-key -F master`
    'master_finger': str,

    # Selects a random master when starting a minion up in multi-master mode
    'master_shuffle': bool,

    # When in multi-master mode, temporarily remove a master from the list if a conenction
    # is interrupted and try another master in the list.
    'master_alive_interval': int,

    # The name of the signing key-pair
    'master_sign_key_name': str,

    # Sign the master auth-replies with a cryptographic signature of the masters public key.
    'master_sign_pubkey': bool,

    # Enables verification of the master-public-signature returned by the master in auth-replies.
    # Must also set master_sign_pubkey for this to work
    'verify_master_pubkey_sign': bool,

    # If verify_master_pubkey_sign is enabled, the signature is only verified, if the public-key of the master changes.
    # If the signature should always be verified, this can be set to True.
    'always_verify_signature': bool,

    # The name of the file in the masters pki-directory that holds the pre-calculated signature of the masters public-key.
    'master_pubkey_signature': str,

    # Instead of computing the signature for each auth-reply, use a pre-calculated signature.
    # The master_pubkey_signature must also be set for this.
    'master_use_pubkey_signature': bool,

    # The key fingerprint of the higher-level master for the syndic to verify it is talking to the intended
    # master
    'syndic_finger': str,

    # The user under which the daemon should run
    'user': str,

    # The root directory prepended to these options: pki_dir, cachedir,
    # sock_dir, log_file, autosign_file, autoreject_file, extension_modules,
    # key_logfile, pidfile:
    'root_dir': str,

    # The directory used to store public key data
    'pki_dir': str,

    # A unique identifier for this daemon
    'id': str,

    # The directory to store all cache files.
    'cachedir': str,

    # Flag to cache jobs locally.
    'cache_jobs': bool,

    # The path to the salt configuration file
    'conf_file': str,

    # The directory containing unix sockets for things like the event bus
    'sock_dir': str,

    # Specifies how the file server should backup files, if enabled. The backups
    # live in the cache dir.
    'backup_mode': str,

    # A default renderer for all operations on this host
    'renderer': str,

    # A flag indicating that a highstate run should immediately cease if a failure occurs.
    'failhard': bool,

    # A flag to indicate that highstate runs should force refresh the modules prior to execution
    'autoload_dynamic_modules': bool,

    # Force the minion into a single environment when it fetches files from the master
    'environment': str,

    # Force the minion into a single pillar root when it fetches pillar data from the master
    'pillarenv': str,

    # Allows a user to provide an alternate name for top.sls
    'state_top': str,

    'state_top_saltenv': str,

    # States to run when a minion starts up
    'startup_states': str,

    # List of startup states
    'sls_list': list,

    # A top file to execute if startup_states == 'top'
    'top_file': str,

    # Location of the files a minion should look for. Set to 'local' to never ask the master.
    'file_client': str,

    # When using a local file_client, this parameter is used to allow the client to connect to
    # a master for remote execution.
    'use_master_when_local': bool,

    # A map of saltenvs and fileserver backend locations
    'file_roots': dict,

    # A map of saltenvs and fileserver backend locations
    'pillar_roots': dict,

    # The type of hashing algorithm to use when doing file comparisons
    'hash_type': str,

    # FIXME Does not appear to be implemented
    'disable_modules': list,

    # FIXME Does not appear to be implemented
    'disable_returners': list,

    # Tell the loader to only load modules in this list
    'whitelist_modules': list,

    # A list of additional directories to search for salt modules in
    'module_dirs': list,

    # A list of additional directories to search for salt returners in
    'returner_dirs': list,

    # A list of additional directories to search for salt states in
    'states_dirs': list,

    # A list of additional directories to search for salt grains in
    'grains_dirs': list,

    # A list of additional directories to search for salt renderers in
    'render_dirs': list,

    # A list of additional directories to search for salt outputters in
    'outputter_dirs': list,

    # A list of additional directories to search for salt utilities in. (Used by the loader
    # to populate __utils__)
    'utils_dirs': list,

    # salt cloud providers
    'providers': dict,

    # First remove all modules during any sync operation
    'clean_dynamic_modules': bool,

    # A flag indicating that a master should accept any minion connection without any authentication
    'open_mode': bool,

    # Whether or not processes should be forked when needed. The altnerative is to use threading.
    'multiprocessing': bool,

    # Schedule a mine update every n number of seconds
    'mine_interval': int,

    # The ipc strategy. (i.e., sockets versus tcp, etc)
    'ipc_mode': str,

    # Enable ipv6 support for daemons
    'ipv6': bool,

    # The chunk size to use when streaming files with the file server
    'file_buffer_size': int,

    # The TCP port on which minion events should be published if ipc_mode is TCP
    'tcp_pub_port': int,

    # The TCP port on which minion events should be pulled if ipc_mode is TCP
    'tcp_pull_port': int,

    # The TCP port on which events for the master should be pulled if ipc_mode is TCP
    'tcp_master_pub_port': int,

    # The TCP port on which events for the master should be pulled if ipc_mode is TCP
    'tcp_master_pull_port': int,

    # The TCP port on which events for the master should pulled and then republished onto
    # the event bus on the master
    'tcp_master_publish_pull': int,

    # The TCP port for mworkers to connect to on the master
    'tcp_master_workers': int,

    # The file to send logging data to
    'log_file': str,

    # The level of verbosity at which to log
    'log_level': bool,

    # The log level to log to a given file
    'log_level_logfile': bool,

    # The format to construct dates in log files
    'log_datefmt': str,

    # The dateformat for a given logfile
    'log_datefmt_logfile': str,

    # The format for console logs
    'log_fmt_console': str,

    # The format for a given log file
    'log_fmt_logfile': tuple,

    # A dictionary of logging levels
    'log_granular_levels': dict,

    # If an event is above this size, it will be trimmed before putting it on the event bus
    'max_event_size': int,

    # Always execute states with test=True if this flag is set
    'test': bool,

    # Tell the loader to attempt to import *.pyx cython files if cython is available
    'cython_enable': bool,

    # Tell the loader to attempt to import *.zip archives
    'enable_zip_modules': bool,

    # Tell the client to show minions that have timed out
    'show_timeout': bool,

    # Tell the client to display the jid when a job is published
    'show_jid': bool,

    # Tells the highstate outputter to show successful states. False will omit successes.
    'state_verbose': bool,

    # Specify the format for state outputs. See highstate outputter for additional details.
    'state_output': str,

    # Tells the highstate outputter to only report diffs of states that changed
    'state_output_diff': bool,

    # When true, states run in the order defined in an SLS file, unless requisites re-order them
    'state_auto_order': bool,

    # Fire events as state chunks are processed by the state compiler
    'state_events': bool,

    # The number of seconds a minion should wait before retry when attempting authentication
    'acceptance_wait_time': float,

    # The number of seconds a minion should wait before giving up during authentication
    'acceptance_wait_time_max': float,

    # Retry a connection attempt if the master rejects a minion's public key
    'rejected_retry': bool,

    # The interval in which a daemon's main loop should attempt to perform all necessary tasks
    # for normal operation
    'loop_interval': float,

    # Perform pre-flight verification steps before daemon startup, such as checking configuration
    # files and certain directories.
    'verify_env': bool,

    # The grains dictionary for a minion, containing specific "facts" about the minion
    'grains': dict,

    # Allow a daemon to function even if the key directories are not secured
    'permissive_pki_access': bool,

    # The path to a directory to pull in configuration file includes
    'default_include': str,

    # If a minion is running an esky build of salt, upgrades can be performed using the url
    # defined here. See saltutil.update() for additional information
    'update_url': bool,

    # If using update_url with saltutil.update(), provide a list of services to be restarted
    # post-install
    'update_restart_services': list,

    # The number of seconds to sleep between retrying an attempt to resolve the hostname of a
    # salt master
    'retry_dns': float,

    # set the zeromq_reconnect_ivl option on the minion.
    # http://lists.zeromq.org/pipermail/zeromq-dev/2011-January/008845.html
    'recon_max': float,

    # If recon_randomize is set, this specifies the lower bound for the randomized period
    'recon_default': float,

    # Tells the minion to choose a bounded, random interval to have zeromq attempt to reconnect
    # in the event of a disconnect event
    'recon_randomize': float,  # FIXME This should really be a bool, according to the implementation

    'return_retry_timer': int,
    'return_retry_timer_max': int,

    # Specify a returner in which all events will be sent to. Requires that the returner in question
    # have an event_return(event) function!
    'event_return': str,

    # The number of events to queue up in memory before pushing them down the pipe to an event returner
    # specified by 'event_return'
    'event_return_queue': int,

    # Only forward events to an event returner if it matches one of the tags in this list
    'event_return_whitelist': list,

    # Events matching a tag in this list should never be sent to an event returner.
    'event_return_blacklist': list,

    # default match type for filtering events tags: startswith, endswith, find, regex, fnmatch
    'event_match_type': str,

    # This pidfile to write out to when a daemon starts
    'pidfile': str,

    # Used with the SECO range master tops system
    'range_server': str,

    # The tcp keepalive interval to set on TCP ports. This setting can be used to tune salt connectivity
    # issues in messy network environments with misbehaving firewalls
    'tcp_keepalive': bool,

    # Sets zeromq TCP keepalive idle. May be used to tune issues with minion disconnects
    'tcp_keepalive_idle': float,

    # Sets zeromq TCP keepalive count. May be used to tune issues with minion disconnects
    'tcp_keepalive_cnt': float,

    # Sets zeromq TCP keepalive interval. May be used to tune issues with minion disconnects.
    'tcp_keepalive_intvl': float,

    # The network interface for a daemon to bind to
    'interface': str,

    # The port for a salt master to broadcast publications on. This will also be the port minions
    # connect to to listen for publications.
    'publish_port': int,

    # TODO unknown option!
    'auth_mode': int,

    # Set the zeromq high water mark on the publisher interface.
    # http://api.zeromq.org/3-2:zmq-setsockopt
    'pub_hwm': int,

    # ZMQ HWM for SaltEvent pub socket
    'salt_event_pub_hwm': int,
    # ZMQ HWM for EventPublisher pub socket
    'event_publisher_pub_hwm': int,

    # The number of MWorker processes for a master to startup. This number needs to scale up as
    # the number of connected minions increases.
    'worker_threads': int,

    # The port for the master to listen to returns on. The minion needs to connect to this port
    # to send returns.
    'ret_port': int,

    # The number of hours to keep jobs around in the job cache on the master
    'keep_jobs': int,

    # A master-only copy of the file_roots dictionary, used by the state compiler
    'master_roots': dict,

    # Add the proxymodule LazyLoader object to opts.  This breaks many things
    # but this was the default pre 2015.8.2.  This should default to
    # False in Boron
    'add_proxymodule_to_opts': bool,
    'git_pillar_base': str,
    'git_pillar_branch': str,
    'git_pillar_env': str,
    'git_pillar_root': str,
    'git_pillar_ssl_verify': bool,
    'git_pillar_user': str,
    'git_pillar_password': str,
    'git_pillar_insecure_auth': bool,
    'git_pillar_privkey': str,
    'git_pillar_pubkey': str,
    'git_pillar_passphrase': str,
    'gitfs_remotes': list,
    'gitfs_mountpoint': str,
    'gitfs_root': str,
    'gitfs_base': str,
    'gitfs_user': str,
    'gitfs_password': str,
    'gitfs_insecure_auth': bool,
    'gitfs_privkey': str,
    'gitfs_pubkey': str,
    'gitfs_passphrase': str,
    'gitfs_env_whitelist': list,
    'gitfs_env_blacklist': list,
    'gitfs_ssl_verify': bool,
    'hgfs_remotes': list,
    'hgfs_mountpoint': str,
    'hgfs_root': str,
    'hgfs_base': str,
    'hgfs_branch_method': str,
    'hgfs_env_whitelist': list,
    'hgfs_env_blacklist': list,
    'svnfs_remotes': list,
    'svnfs_mountpoint': str,
    'svnfs_root': str,
    'svnfs_trunk': str,
    'svnfs_branches': str,
    'svnfs_tags': str,
    'svnfs_env_whitelist': list,
    'svnfs_env_blacklist': list,
    'minionfs_env': str,
    'minionfs_mountpoint': str,
    'minionfs_whitelist': list,
    'minionfs_blacklist': list,

    # Specify a list of external pillar systems to use
    'ext_pillar': list,

    # Reserved for future use to version the pillar structure
    'pillar_version': int,

    # Whether or not a copy of the master opts dict should be rendered into minion pillars
    'pillar_opts': bool,

    # Cache the master pillar to disk to avoid having to pass through the rendering system
    'pillar_cache': bool,

    # Pillar cache TTL, in seconds. Has no effect unless `pillar_cache` is True
    'pillar_cache_ttl': int,

    # Pillar cache backend. Defaults to `disk` which stores caches in the master cache
    'pillar_cache_backend': str,

    'pillar_safe_render_error': bool,

    # When creating a pillar, there are several strategies to choose from when
    # encountering duplicate values
    'pillar_source_merging_strategy': str,

    # Recursively merge lists by aggregating them instead of replacing them.
    'pillar_merge_lists': bool,

    # How to merge multiple top files from multiple salt environments
    # (saltenvs); can be 'merge' or 'same'
    'top_file_merging_strategy': str,

    # The ordering for salt environment merging, when top_file_merging_strategy
    # is set to 'same'
    'env_order': list,

    # The salt environment which provides the default top file when
    # top_file_merging_strategy is set to 'same'; defaults to 'base'
    'default_top': str,

    'ping_on_rotate': bool,
    'peer': dict,
    'preserve_minion_cache': bool,
    'syndic_master': str,
    'runner_dirs': list,
    'client_acl': dict,
    'client_acl_blacklist': dict,
    'sudo_acl': bool,
    'external_auth': dict,
    'token_expire': int,
    'file_recv': bool,
    'file_recv_max_size': int,
    'file_ignore_regex': list,
    'file_ignore_glob': list,
    'fileserver_backend': list,
    'fileserver_followsymlinks': bool,
    'fileserver_ignoresymlinks': bool,
    'fileserver_limit_traversal': bool,

    # The number of open files a daemon is allowed to have open. Frequently needs to be increased
    # higher than the system default in order to account for the way zeromq consumes file handles.
    'max_open_files': int,

    # Automatically accept any key provided to the master. Implies that the key will be preserved
    # so that subsequent connections will be authenticated even if this option has later been
    # turned off.
    'auto_accept': bool,
    'autosign_timeout': int,

    # A mapping of external systems that can be used to generate topfile data.
    'master_tops': dict,

    # A flag that should be set on a top-level master when it is ordering around subordinate masters
    # via the use of a salt syndic
    'order_masters': bool,

    # Whether or not to cache jobs so that they can be examined later on
    'job_cache': bool,

    # Define a returner to be used as an external job caching storage backend
    'ext_job_cache': str,

    # Specify a returner for the master to use as a backend storage system to cache jobs returns
    # that it receives
    'master_job_cache': str,

    # Specify whether the master should store end times for jobs as returns come in
    'job_cache_store_endtime': bool,

    # The minion data cache is a cache of information about the minions stored on the master.
    # This information is primarily the pillar and grains data. The data is cached in the master
    # cachedir under the name of the minion and used to predetermine what minions are expected to
    # reply from executions.
    'minion_data_cache': bool,

    # The number of seconds between AES key rotations on the master
    'publish_session': int,

    # Defines a salt reactor. See http://docs.saltstack.com/en/latest/topics/reactor/
    'reactor': list,

    # The TTL for the cache of the reactor configuration
    'reactor_refresh_interval': int,

    # The number of workers for the runner/wheel in the reactor
    'reactor_worker_threads': int,

    # The queue size for workers in the reactor
    'reactor_worker_hwm': int,

    'serial': str,
    'search': str,

    # The update interval, in seconds, for the master maintenance process to update the search
    # index
    'search_index_interval': int,

    # A compound target definition. See: http://docs.saltstack.com/en/latest/topics/targeting/nodegroups.html
    'nodegroups': dict,

    # List-only nodegroups for salt-ssh. Each group must be formed as either a
    # comma-separated list, or a YAML list.
    'ssh_list_nodegroups': dict,

    # The logfile location for salt-key
    'key_logfile': str,

    # The source location for the winrepo sls files
    # (used by win_pkg.py, minion only)
    'winrepo_source_dir': str,

    'winrepo_dir': str,
    'winrepo_dir_ng': str,
    'winrepo_cachefile': str,
    'winrepo_remotes': list,
    'winrepo_remotes_ng': list,
    'winrepo_branch': str,
    'winrepo_ssl_verify': bool,
    'winrepo_user': str,
    'winrepo_password': str,
    'winrepo_insecure_auth': bool,
    'winrepo_privkey': str,
    'winrepo_pubkey': str,
    'winrepo_passphrase': str,

    # Set a hard limit for the amount of memory modules can consume on a minion.
    'modules_max_memory': int,

    # The number of minutes between the minion refreshing its cache of grains
    'grains_refresh_every': int,

    # Use lspci to gather system data for grains on a minion
    'enable_lspci': bool,

    # The number of seconds for the salt client to wait for additional syndics to
    # check in with their lists of expected minions before giving up
    'syndic_wait': int,

    # If this is set to True leading spaces and tabs are stripped from the start
    # of a line to a block.
    'jinja_lstrip_blocks': bool,

    # If this is set to True the first newline after a Jinja block is removed
    'jinja_trim_blocks': bool,

    # FIXME Appears to be unused
    'minion_id_caching': bool,

    # If set, the master will sign all publications before they are sent out
    'sign_pub_messages': bool,

    # The size of key that should be generated when creating new keys
    'keysize': int,

    # The transport system for this daemon. (i.e. zeromq, raet, etc)
    'transport': str,

    # FIXME Appears to be unused
    'enumerate_proxy_minions': bool,

    # The number of seconds to wait when the client is requesting information about running jobs
    'gather_job_timeout': int,

    # The number of seconds to wait before timing out an authentication request
    'auth_timeout': int,

    # The number of attempts to authenticate to a master before giving up
    'auth_tries': int,

    # Never give up when trying to authenticate to a master
    'auth_safemode': bool,

    'random_master': bool,

    # An upper bound for the amount of time for a minion to sleep before attempting to
    # reauth after a restart.
    'random_reauth_delay': int,

    # The number of seconds for a syndic to poll for new messages that need to be forwarded
    'syndic_event_forward_timeout': float,

    # The number of seconds for the syndic to spend polling the event bus
    'syndic_max_event_process_time': float,

    # The length that the syndic event queue must hit before events are popped off and forwarded
    'syndic_jid_forward_cache_hwm': int,

    'ssh_passwd': str,
    'ssh_port': str,
    'ssh_sudo': bool,
    'ssh_timeout': float,
    'ssh_user': str,
    'ssh_scan_ports': str,
    'ssh_scan_timeout': float,
    'ssh_identities_only': bool,

    # Enable ioflo verbose logging. Warning! Very verbose!
    'ioflo_verbose': int,

    'ioflo_period': float,

    # Set ioflo to realtime. Useful only for testing/debugging to simulate many ioflo periods very quickly.
    'ioflo_realtime': bool,

    # Location for ioflo logs
    'ioflo_console_logdir': str,

    # The port to bind to when bringing up a RAET daemon
    'raet_port': int,
    'raet_alt_port': int,
    'raet_mutable': bool,
    'raet_main': bool,
    'raet_clear_remotes': bool,
    'raet_clear_remote_masters': bool,
    'raet_road_bufcnt': int,
    'raet_lane_bufcnt': int,
    'cluster_mode': bool,
    'cluster_masters': list,
    'sqlite_queue_dir': str,

    'queue_dirs': list,

    # Instructs the minion to ping its master(s) ever n number of seconds. Used
    # primarily as a mitigation technique against minion disconnects.
    'ping_interval': int,

    # Instructs the salt CLI to print a summary of a minion responses before returning
    'cli_summary': bool,

    # The maximum number of minion connections allowed by the master. Can have performance
    # implications in large setups.
    'max_minions': int,


    'username': str,
    'password': str,

    # Use zmq.SUSCRIBE to limit listening sockets to only process messages bound for them
    'zmq_filtering': bool,

    # Connection caching. Can greatly speed up salt performance.
    'con_cache': bool,
    'rotate_aes_key': bool,

    # Cache ZeroMQ connections. Can greatly improve salt performance.
    'cache_sreqs': bool,

    # Can be set to override the python_shell=False default in the cmd module
    'cmd_safe': bool,

    # Used strictly for performance testing in RAET.
    'dummy_publisher': bool,

    # Used by salt-api for master requests timeout
    'rest_timeout': int,

    # If set, all minion exec module actions will be rerouted through sudo as this user
    'sudo_user': str,

    # HTTP request timeout in seconds. Applied for tornado http fetch functions like cp.get_url should be greater than
    # overall download time.
    'http_request_timeout': float,

    # HTTP request max file content size.
    'http_max_body': int,

    # Delay in seconds before executing bootstrap (salt cloud)
    'bootstrap_delay': int,
}

# default configurations
DEFAULT_MINION_OPTS = {
    'interface': '0.0.0.0',
    'master': 'salt',
    'master_type': 'str',
    'master_uri_format': 'default',
    'master_port': '4506',
    'master_finger': '',
    'master_shuffle': False,
    'master_alive_interval': 0,
    'verify_master_pubkey_sign': False,
    'always_verify_signature': False,
    'master_sign_key_name': 'master_sign',
    'syndic_finger': '',
    'user': 'root',
    'root_dir': salt.syspaths.ROOT_DIR,
    'pki_dir': os.path.join(salt.syspaths.CONFIG_DIR, 'pki', 'minion'),
    'id': '',
    'cachedir': os.path.join(salt.syspaths.CACHE_DIR, 'minion'),
    'cache_jobs': False,
    'grains_cache': False,
    'grains_cache_expiration': 300,
    'conf_file': os.path.join(salt.syspaths.CONFIG_DIR, 'minion'),
    'sock_dir': os.path.join(salt.syspaths.SOCK_DIR, 'minion'),
    'backup_mode': '',
    'renderer': 'yaml_jinja',
    'failhard': False,
    'autoload_dynamic_modules': True,
    'environment': None,
    'pillarenv': None,
    'pillar_opts': False,
    # `pillar_cache` and `pillar_ttl`
    # are not used on the minion but are unavoidably in the code path
    'pillar_cache': False,
    'pillar_cache_ttl': 3600,
    'pillar_cache_backend': 'disk',
    'extension_modules': '',
    'state_top': 'top.sls',
    'state_top_saltenv': None,
    'startup_states': '',
    'sls_list': [],
    'top_file': '',
    'file_client': 'remote',
    'use_master_when_local': False,
    'file_roots': {
        'base': [salt.syspaths.BASE_FILE_ROOTS_DIR,
                 salt.syspaths.SPM_FORMULA_PATH]
    },
    'top_file_merging_strategy': 'merge',
    'env_order': [],
    'default_top': 'base',
    'fileserver_limit_traversal': False,
    'file_recv': False,
    'file_recv_max_size': 100,
    'file_ignore_regex': [],
    'file_ignore_glob': [],
    'fileserver_backend': ['roots'],
    'fileserver_followsymlinks': True,
    'fileserver_ignoresymlinks': False,
    'pillar_roots': {
        'base': [salt.syspaths.BASE_PILLAR_ROOTS_DIR,
                 salt.syspaths.SPM_PILLAR_PATH]
    },
    'git_pillar_base': 'master',
    'git_pillar_branch': 'master',
    'git_pillar_env': '',
    'git_pillar_root': '',
    'git_pillar_ssl_verify': False,
    'git_pillar_user': '',
    'git_pillar_password': '',
    'git_pillar_insecure_auth': False,
    'git_pillar_privkey': '',
    'git_pillar_pubkey': '',
    'git_pillar_passphrase': '',
    'gitfs_remotes': [],
    'gitfs_mountpoint': '',
    'gitfs_root': '',
    'gitfs_base': 'master',
    'gitfs_user': '',
    'gitfs_password': '',
    'gitfs_insecure_auth': False,
    'gitfs_privkey': '',
    'gitfs_pubkey': '',
    'gitfs_passphrase': '',
    'gitfs_env_whitelist': [],
    'gitfs_env_blacklist': [],
    'gitfs_ssl_verify': False,
    'hash_type': 'md5',
    'disable_modules': [],
    'disable_returners': [],
    'whitelist_modules': [],
    'module_dirs': [],
    'returner_dirs': [],
    'grains_dirs': [],
    'states_dirs': [],
    'render_dirs': [],
    'outputter_dirs': [],
    'utils_dirs': [],
    'providers': {},
    'clean_dynamic_modules': True,
    'open_mode': False,
    'auto_accept': True,
    'autosign_timeout': 120,
    'multiprocessing': True,
    'mine_interval': 60,
    'ipc_mode': _DFLT_IPC_MODE,
    'ipv6': False,
    'file_buffer_size': 262144,
    'tcp_pub_port': 4510,
    'tcp_pull_port': 4511,
    'log_file': os.path.join(salt.syspaths.LOGS_DIR, 'minion'),
    'log_level': None,
    'log_level_logfile': None,
    'log_datefmt': _DFLT_LOG_DATEFMT,
    'log_datefmt_logfile': _DFLT_LOG_DATEFMT_LOGFILE,
    'log_fmt_console': _DFLT_LOG_FMT_CONSOLE,
    'log_fmt_logfile': _DFLT_LOG_FMT_LOGFILE,
    'log_granular_levels': {},
    'max_event_size': 1048576,
    'test': False,
    'ext_job_cache': '',
    'cython_enable': False,
    'enable_zip_modules': False,
    'state_verbose': True,
    'state_output': 'full',
    'state_output_diff': False,
    'state_auto_order': True,
    'state_events': False,
    'state_aggregate': False,
    'acceptance_wait_time': 10,
    'acceptance_wait_time_max': 0,
    'rejected_retry': False,
    'loop_interval': 1,
    'verify_env': True,
    'grains': {},
    'permissive_pki_access': False,
    'default_include': 'minion.d/*.conf',
    'update_url': False,
    'update_restart_services': [],
    'retry_dns': 30,
    'recon_max': 10000,
    'recon_default': 1000,
    'recon_randomize': True,
    'return_retry_timer': 5,
    'return_retry_timer_max': 10,
    'syndic_log_file': os.path.join(salt.syspaths.LOGS_DIR, 'syndic'),
    'syndic_pidfile': os.path.join(salt.syspaths.PIDFILE_DIR, 'salt-syndic.pid'),
    'random_reauth_delay': 10,
    'winrepo_source_dir': 'salt://win/repo-ng/',
    'winrepo_dir': os.path.join(salt.syspaths.BASE_FILE_ROOTS_DIR, 'win', 'repo'),
    'winrepo_dir_ng': os.path.join(salt.syspaths.BASE_FILE_ROOTS_DIR, 'win', 'repo-ng'),
    'winrepo_cachefile': 'winrepo.p',
    'winrepo_remotes': ['https://github.com/saltstack/salt-winrepo.git'],
    'winrepo_remotes_ng': ['https://github.com/saltstack/salt-winrepo-ng.git'],
    'winrepo_branch': 'master',
    'winrepo_ssl_verify': False,
    'winrepo_user': '',
    'winrepo_password': '',
    'winrepo_insecure_auth': False,
    'winrepo_privkey': '',
    'winrepo_pubkey': '',
    'winrepo_passphrase': '',
    'pidfile': os.path.join(salt.syspaths.PIDFILE_DIR, 'salt-minion.pid'),
    'range_server': 'range:80',
    'tcp_keepalive': True,
    'tcp_keepalive_idle': 300,
    'tcp_keepalive_cnt': -1,
    'tcp_keepalive_intvl': -1,
    'modules_max_memory': -1,
    'grains_refresh_every': 0,
    'minion_id_caching': True,
    'keysize': 2048,
    'transport': 'zeromq',
    'auth_timeout': 60,
    'auth_tries': 7,
    'auth_safemode': False,
    'random_master': False,
    'minion_floscript': os.path.join(FLO_DIR, 'minion.flo'),
    'caller_floscript': os.path.join(FLO_DIR, 'caller.flo'),
    'ioflo_verbose': 0,
    'ioflo_period': 0.1,
    'ioflo_realtime': True,
    'ioflo_console_logdir': '',
    'raet_port': 4510,
    'raet_alt_port': 4511,
    'raet_mutable': False,
    'raet_main': False,
    'raet_clear_remotes': True,
    'raet_clear_remote_masters': True,
    'raet_road_bufcnt': 2,
    'raet_lane_bufcnt': 100,
    'cluster_mode': False,
    'cluster_masters': [],
    'restart_on_error': False,
    'ping_interval': 0,
    'username': None,
    'password': None,
    'zmq_filtering': False,
    'zmq_monitor': False,
    'cache_sreqs': True,
    'cmd_safe': True,
    'sudo_user': '',
    'http_request_timeout': 1 * 60 * 60.0,  # 1 hour
    'http_max_body': 100 * 1024 * 1024 * 1024,  # 100GB
    # ZMQ HWM for SaltEvent pub socket - different for minion vs. master
    'salt_event_pub_hwm': 2000,
    # ZMQ HWM for EventPublisher pub socket - different for minion vs. master
    'event_publisher_pub_hwm': 1000,
    'event_match_type': 'startswith',
}

DEFAULT_MASTER_OPTS = {
    'interface': '0.0.0.0',
    'publish_port': '4505',
    'pub_hwm': 1000,
    # ZMQ HWM for SaltEvent pub socket - different for minion vs. master
    'salt_event_pub_hwm': 2000,
    # ZMQ HWM for EventPublisher pub socket - different for minion vs. master
    'event_publisher_pub_hwm': 1000,
    'auth_mode': 1,
    'user': 'root',
    'worker_threads': 5,
    'sock_dir': os.path.join(salt.syspaths.SOCK_DIR, 'master'),
    'ret_port': '4506',
    'timeout': 5,
    'keep_jobs': 24,
    'root_dir': salt.syspaths.ROOT_DIR,
    'pki_dir': os.path.join(salt.syspaths.CONFIG_DIR, 'pki', 'master'),
    'cachedir': os.path.join(salt.syspaths.CACHE_DIR, 'master'),
    'file_roots': {
        'base': [salt.syspaths.BASE_FILE_ROOTS_DIR,
                 salt.syspaths.SPM_FORMULA_PATH]
    },
    'master_roots': {
        'base': [salt.syspaths.BASE_MASTER_ROOTS_DIR],
    },
    'pillar_roots': {
        'base': [salt.syspaths.BASE_PILLAR_ROOTS_DIR,
                 salt.syspaths.SPM_PILLAR_PATH]
    },
    'top_file_merging_strategy': 'merge',
    'env_order': [],
    'default_top': 'base',
    'file_client': 'local',
    'git_pillar_base': 'master',
    'git_pillar_branch': 'master',
    'git_pillar_env': '',
    'git_pillar_root': '',
    'git_pillar_ssl_verify': False,
    'git_pillar_user': '',
    'git_pillar_password': '',
    'git_pillar_insecure_auth': False,
    'git_pillar_privkey': '',
    'git_pillar_pubkey': '',
    'git_pillar_passphrase': '',
    'gitfs_remotes': [],
    'gitfs_mountpoint': '',
    'gitfs_root': '',
    'gitfs_base': 'master',
    'gitfs_user': '',
    'gitfs_password': '',
    'gitfs_insecure_auth': False,
    'gitfs_privkey': '',
    'gitfs_pubkey': '',
    'gitfs_passphrase': '',
    'gitfs_env_whitelist': [],
    'gitfs_env_blacklist': [],
    'gitfs_ssl_verify': False,
    'hgfs_remotes': [],
    'hgfs_mountpoint': '',
    'hgfs_root': '',
    'hgfs_base': 'default',
    'hgfs_branch_method': 'branches',
    'hgfs_env_whitelist': [],
    'hgfs_env_blacklist': [],
    'show_timeout': True,
    'show_jid': False,
    'svnfs_remotes': [],
    'svnfs_mountpoint': '',
    'svnfs_root': '',
    'svnfs_trunk': 'trunk',
    'svnfs_branches': 'branches',
    'svnfs_tags': 'tags',
    'svnfs_env_whitelist': [],
    'svnfs_env_blacklist': [],
    'max_event_size': 1048576,
    'minionfs_env': 'base',
    'minionfs_mountpoint': '',
    'minionfs_whitelist': [],
    'minionfs_blacklist': [],
    'ext_pillar': [],
    'pillar_version': 2,
    'pillar_opts': False,
    'pillar_safe_render_error': True,
    'pillar_source_merging_strategy': 'smart',
    'pillar_merge_lists': False,
    'pillar_cache': False,
    'pillar_cache_ttl': 3600,
    'pillar_cache_backend': 'disk',
    'ping_on_rotate': False,
    'peer': {},
    'preserve_minion_cache': False,
    'syndic_master': '',
    'runner_dirs': [],
    'outputter_dirs': [],
    'client_acl': {},
    'client_acl_blacklist': {},
    'sudo_acl': False,
    'external_auth': {},
    'token_expire': 43200,
    'extension_modules': os.path.join(salt.syspaths.CACHE_DIR, 'extmods'),
    'file_recv': False,
    'file_recv_max_size': 100,
    'file_buffer_size': 1048576,
    'file_ignore_regex': [],
    'file_ignore_glob': None,
    'fileserver_backend': ['roots'],
    'fileserver_followsymlinks': True,
    'fileserver_ignoresymlinks': False,
    'fileserver_limit_traversal': False,
    'max_open_files': 100000,
    'hash_type': 'md5',
    'conf_file': os.path.join(salt.syspaths.CONFIG_DIR, 'master'),
    'open_mode': False,
    'auto_accept': False,
    'renderer': 'yaml_jinja',
    'failhard': False,
    'state_top': 'top.sls',
    'state_top_saltenv': None,
    'master_tops': {},
    'order_masters': False,
    'job_cache': True,
    'ext_job_cache': '',
    'master_job_cache': 'local_cache',
    'job_cache_store_endtime': False,
    'minion_data_cache': True,
    'enforce_mine_cache': False,
    'ipc_mode': _DFLT_IPC_MODE,
    'ipv6': False,
    'tcp_master_pub_port': 4512,
    'tcp_master_pull_port': 4513,
    'tcp_master_publish_pull': 4514,
    'tcp_master_workers': 4515,
    'log_file': os.path.join(salt.syspaths.LOGS_DIR, 'master'),
    'log_level': None,
    'log_level_logfile': None,
    'log_datefmt': _DFLT_LOG_DATEFMT,
    'log_datefmt_logfile': _DFLT_LOG_DATEFMT_LOGFILE,
    'log_fmt_console': _DFLT_LOG_FMT_CONSOLE,
    'log_fmt_logfile': _DFLT_LOG_FMT_LOGFILE,
    'log_granular_levels': {},
    'pidfile': os.path.join(salt.syspaths.PIDFILE_DIR, 'salt-master.pid'),
    'publish_session': 86400,
    'range_server': 'range:80',
    'reactor': [],
    'reactor_refresh_interval': 60,
    'reactor_worker_threads': 10,
    'reactor_worker_hwm': 10000,
    'event_return': '',
    'event_return_queue': 0,
    'event_return_whitelist': [],
    'event_return_blacklist': [],
    'event_match_type': 'startswith',
    'serial': 'msgpack',
    'state_verbose': True,
    'state_output': 'full',
    'state_output_diff': False,
    'state_auto_order': True,
    'state_events': False,
    'state_aggregate': False,
    'search': '',
    'search_index_interval': 3600,
    'loop_interval': 60,
    'nodegroups': {},
    'ssh_list_nodegroups': {},
    'cython_enable': False,
    'enable_gpu_grains': False,
    # XXX: Remove 'key_logfile' support in 2014.1.0
    'key_logfile': os.path.join(salt.syspaths.LOGS_DIR, 'key'),
    'verify_env': True,
    'permissive_pki_access': False,
    'default_include': 'master.d/*.conf',
    'winrepo_dir': os.path.join(salt.syspaths.BASE_FILE_ROOTS_DIR, 'win', 'repo'),
    'winrepo_dir_ng': os.path.join(salt.syspaths.BASE_FILE_ROOTS_DIR, 'win', 'repo-ng'),
    'winrepo_cachefile': 'winrepo.p',
    'winrepo_remotes': ['https://github.com/saltstack/salt-winrepo.git'],
    'winrepo_remotes_ng': ['https://github.com/saltstack/salt-winrepo-ng.git'],
    'winrepo_branch': 'master',
    'winrepo_ssl_verify': False,
    'winrepo_user': '',
    'winrepo_password': '',
    'winrepo_insecure_auth': False,
    'winrepo_privkey': '',
    'winrepo_pubkey': '',
    'winrepo_passphrase': '',
    'syndic_wait': 5,
    'jinja_lstrip_blocks': False,
    'jinja_trim_blocks': False,
    'sign_pub_messages': False,
    'keysize': 2048,
    'transport': 'zeromq',
    'enumerate_proxy_minions': False,
    'gather_job_timeout': 10,
    'syndic_event_forward_timeout': 0.5,
    'syndic_max_event_process_time': 0.5,
    'syndic_jid_forward_cache_hwm': 100,
    'ssh_passwd': '',
    'ssh_port': '22',
    'ssh_sudo': False,
    'ssh_timeout': 60,
    'ssh_user': 'root',
    'ssh_scan_ports': '22',
    'ssh_scan_timeout': 0.01,
    'ssh_identities_only': False,
    'master_floscript': os.path.join(FLO_DIR, 'master.flo'),
    'worker_floscript': os.path.join(FLO_DIR, 'worker.flo'),
    'maintenance_floscript': os.path.join(FLO_DIR, 'maint.flo'),
    'ioflo_verbose': 0,
    'ioflo_period': 0.01,
    'ioflo_realtime': True,
    'ioflo_console_logdir': '',
    'raet_port': 4506,
    'raet_alt_port': 4511,
    'raet_mutable': False,
    'raet_main': True,
    'raet_clear_remotes': False,
    'raet_clear_remote_masters': True,
    'raet_road_bufcnt': 2,
    'raet_lane_bufcnt': 100,
    'cluster_mode': False,
    'cluster_masters': [],
    'sqlite_queue_dir': os.path.join(salt.syspaths.CACHE_DIR, 'master', 'queues'),
    'queue_dirs': [],
    'cli_summary': False,
    'max_minions': 0,
    'master_sign_key_name': 'master_sign',
    'master_sign_pubkey': False,
    'master_pubkey_signature': 'master_pubkey_signature',
    'master_use_pubkey_signature': False,
    'zmq_filtering': False,
    'zmq_monitor': False,
    'con_cache': False,
    'rotate_aes_key': True,
    'cache_sreqs': True,
    'dummy_pub': False,
    'http_request_timeout': 1 * 60 * 60.0,  # 1 hour
    'http_max_body': 100 * 1024 * 1024 * 1024,  # 100GB
}


# ----- Salt Proxy Minion Configuration Defaults ----------------------------------->
# Note that proxies use the same config path as regular minions.  DEFAULT_MINION_OPTS
# is loaded first, then if we are setting up a proxy, the config is overwritten with
# these settings.
DEFAULT_PROXY_MINION_OPTS = {
    'conf_file': os.path.join(salt.syspaths.CONFIG_DIR, 'proxy'),
    'log_file': os.path.join(salt.syspaths.LOGS_DIR, 'proxy'),
    'add_proxymodule_to_opts': True,

    # Multiprocessing needs to be False for any proxy that needs
    # salt.vt (e.g. ssh-based proxies)
    # Proxies with non-persistent (mostly REST API) connections
    # can leave this at True
    'multiprocessing': True
}

# ----- Salt Cloud Configuration Defaults ----------------------------------->
CLOUD_CONFIG_DEFAULTS = {
    'verify_env': True,
    'default_include': 'cloud.conf.d/*.conf',
    # Global defaults
    'ssh_auth': '',
    'keysize': 4096,
    'os': '',
    'script': 'bootstrap-salt',
    'start_action': None,
    'enable_hard_maps': False,
    'delete_sshkeys': False,
    # Custom deploy scripts
    'deploy_scripts_search_path': 'cloud.deploy.d',
    # Logging defaults
    'log_file': os.path.join(salt.syspaths.LOGS_DIR, 'cloud'),
    'log_level': None,
    'log_level_logfile': None,
    'log_datefmt': _DFLT_LOG_DATEFMT,
    'log_datefmt_logfile': _DFLT_LOG_DATEFMT_LOGFILE,
    'log_fmt_console': _DFLT_LOG_FMT_CONSOLE,
    'log_fmt_logfile': _DFLT_LOG_FMT_LOGFILE,
    'log_granular_levels': {},
    'bootstrap_delay': None,
}

DEFAULT_API_OPTS = {
    # ----- Salt master settings overridden by Salt-API --------------------->
    'pidfile': '/var/run/salt-api.pid',
    'logfile': '/var/log/salt/api',
    'rest_timeout': 300,
    # <---- Salt master settings overridden by Salt-API ----------------------
}

DEFAULT_SPM_OPTS = {
    # ----- Salt master settings overridden by SPM --------------------->
    'conf_file': os.path.join(salt.syspaths.CONFIG_DIR, 'spm'),
    'formula_path': '/srv/spm/salt',
    'pillar_path': '/srv/spm/pillar',
    'reactor_path': '/srv/spm/reactor',
    'spm_logfile': '/var/log/salt/spm',
    'default_include': 'spm.d/*.conf',
    # spm_repos_config also includes a .d/ directory
    'spm_repos_config': '/etc/salt/spm.repos',
    'spm_cache_dir': os.path.join(salt.syspaths.CACHE_DIR, 'spm'),
    'spm_build_dir': '/srv/spm_build',
    'spm_build_exclude': ['CVS', '.hg', '.git', '.svn'],
    'spm_db': os.path.join(salt.syspaths.CACHE_DIR, 'spm', 'packages.db'),
    # <---- Salt master settings overridden by SPM ----------------------
}

VM_CONFIG_DEFAULTS = {
    'default_include': 'cloud.profiles.d/*.conf',
}

PROVIDER_CONFIG_DEFAULTS = {
    'default_include': 'cloud.providers.d/*.conf',
}
# <---- Salt Cloud Configuration Defaults ------------------------------------


def _validate_file_roots(opts):
    '''
    If the file_roots option has a key that is None then we will error out,
    just replace it with an empty list
    '''
    if not isinstance(opts['file_roots'], dict):
        log.warning('The file_roots parameter is not properly formatted,'
                    ' using defaults')
        return {'base': _expand_glob_path([salt.syspaths.BASE_FILE_ROOTS_DIR])}
    for saltenv, dirs in six.iteritems(opts['file_roots']):
        normalized_saltenv = six.text_type(saltenv)
        if normalized_saltenv != saltenv:
            opts['file_roots'][normalized_saltenv] = \
                opts['file_roots'].pop(saltenv)
        if not isinstance(dirs, (list, tuple)):
            opts['file_roots'][normalized_saltenv] = []
        opts['file_roots'][normalized_saltenv] = \
            _expand_glob_path(opts['file_roots'][normalized_saltenv])
    return opts['file_roots']


def _expand_glob_path(file_roots):
    '''
    Applies shell globbing to a set of directories and returns
    the expanded paths
    '''
    unglobbed_path = []
    for path in file_roots:
        try:
            if glob.has_magic(path):
                unglobbed_path.extend(glob.glob(path))
            else:
                unglobbed_path.append(path)
        except Exception:
            unglobbed_path.append(path)
    return unglobbed_path


def _validate_opts(opts):
    '''
    Check that all of the types of values passed into the config are
    of the right types
    '''
    def format_multi_opt(valid_type):
        try:
            num_types = len(valid_type)
        except TypeError:
            # Bare type name won't have a length, return the name of the type
            # passed.
            return valid_type.__name__
        else:
            if num_types == 1:
                return valid_type.__name__
            elif num_types > 1:
                ret = ', '.join(x.__name__ for x in valid_type[:-1])
                ret += ' or ' + valid_type[-1].__name__

    errors = []

    err = ('Key \'{0}\' with value {1} has an invalid type of {2}, a {3} is '
           'required for this value')
    for key, val in six.iteritems(opts):
        if key in VALID_OPTS:
            if isinstance(val, VALID_OPTS[key]):
                continue

            if hasattr(VALID_OPTS[key], '__call__'):
                try:
                    VALID_OPTS[key](val)
                    if isinstance(val, (list, dict)):
                        # We'll only get here if VALID_OPTS[key] is str or
                        # bool, and the passed value is a list/dict. Attempting
                        # to run int() or float() on a list/dict will raise an
                        # exception, but running str() or bool() on it will
                        # pass despite not being the correct type.
                        errors.append(
                            err.format(
                                key,
                                val,
                                type(val).__name__,
                                VALID_OPTS[key].__name__
                            )
                        )
                except (TypeError, ValueError):
                    errors.append(
                        err.format(key,
                                   val,
                                   type(val).__name__,
                                   VALID_OPTS[key].__name__)
                    )
                continue

            errors.append(
                err.format(key,
                           val,
                           type(val).__name__,
                           format_multi_opt(VALID_OPTS[key].__name__))
            )

    # RAET on Windows uses 'win32file.CreateMailslot()' for IPC. Due to this,
    # sock_dirs must start with '\\.\mailslot\' and not contain any colons.
    # We don't expect the user to know this, so we will fix up their path for
    # them if it isn't compliant.
    if (salt.utils.is_windows() and opts.get('transport') == 'raet' and
             'sock_dir' in opts and
             not opts['sock_dir'].startswith('\\\\.\\mailslot\\')):
        opts['sock_dir'] = (
                '\\\\.\\mailslot\\' + opts['sock_dir'].replace(':', ''))

    for error in errors:
        log.debug(error)
    if errors:
        return False
    return True


def _append_domain(opts):
    '''
    Append a domain to the existing id if it doesn't already exist
    '''
    # Domain already exists
    if opts['id'].endswith(opts['append_domain']):
        return opts['id']
    # Trailing dot should mean an FQDN that is terminated, leave it alone.
    if opts['id'].endswith('.'):
        return opts['id']
    return '{0[id]}.{0[append_domain]}'.format(opts)


def _read_conf_file(path):
    '''
    Read in a config file from a given path and process it into a dictionary
    '''
    log.debug('Reading configuration from {0}'.format(path))
    with salt.utils.fopen(path, 'r') as conf_file:
        try:
            conf_opts = yaml.safe_load(conf_file.read()) or {}
        except yaml.YAMLError as err:
            log.error(
                'Error parsing configuration file: {0} - {1}'.format(path, err)
            )
            conf_opts = {}
        # only interpret documents as a valid conf, not things like strings,
        # which might have been caused by invalid yaml syntax
        if not isinstance(conf_opts, dict):
            log.error(
                'Error parsing configuration file: {0} - conf should be a '
                'document, not {1}.'.format(path, type(conf_opts))
            )
            conf_opts = {}
        # allow using numeric ids: convert int to string
        if 'id' in conf_opts:
            if not isinstance(conf_opts['id'], six.string_types):
                conf_opts['id'] = str(conf_opts['id'])
            else:
                conf_opts['id'] = sdecode(conf_opts['id'])
        for key, value in six.iteritems(conf_opts.copy()):
            if isinstance(value, text_type) and six.PY2:
                # We do not want unicode settings
                conf_opts[key] = value.encode('utf-8')
        return conf_opts


def _absolute_path(path, relative_to=None):
    '''
    Return an absolute path. In case ``relative_to`` is passed and ``path`` is
    not an absolute path, we try to prepend ``relative_to`` to ``path``and if
    that path exists, return that one
    '''

    if path and os.path.isabs(path):
        return path
    if path and relative_to is not None:
        _abspath = os.path.join(relative_to, path)
        if os.path.isfile(_abspath):
            log.debug(
                'Relative path {0!r} converted to existing absolute path {1!r}'.format(
                    path, _abspath
                )
            )
            return _abspath
    return path


def load_config(path, env_var, default_path=None):
    '''
    Returns configuration dict from parsing either the file described by
    ``path`` or the environment variable described by ``env_var`` as YAML.
    '''
    if path is None:
        # When the passed path is None, we just want the configuration
        # defaults, not actually loading the whole configuration.
        return {}

    if default_path is None:
        # This is most likely not being used from salt, i.e., could be salt-cloud
        # or salt-api which have not yet migrated to the new default_path
        # argument. Let's issue a warning message that the environ vars won't
        # work.
        import inspect
        previous_frame = inspect.getframeinfo(inspect.currentframe().f_back)
        log.warning(
            'The function \'{0}()\' defined in {1!r} is not yet using the '
            'new \'default_path\' argument to `salt.config.load_config()`. '
            'As such, the {2!r} environment variable will be ignored'.format(
                previous_frame.function, previous_frame.filename, env_var
            )
        )
        # In this case, maintain old behavior
        default_path = DEFAULT_MASTER_OPTS['conf_file']

    # Default to the environment variable path, if it exists
    env_path = os.environ.get(env_var, path)
    if not env_path or not os.path.isfile(env_path):
        env_path = path
    # If non-default path from `-c`, use that over the env variable
    if path != default_path:
        env_path = path

    path = env_path

    # If the configuration file is missing, attempt to copy the template,
    # after removing the first header line.
    if not os.path.isfile(path):
        template = '{0}.template'.format(path)
        if os.path.isfile(template):
            log.debug('Writing {0} based on {1}'.format(path, template))
            with salt.utils.fopen(path, 'w') as out:
                with salt.utils.fopen(template, 'r') as ifile:
                    ifile.readline()  # skip first line
                    out.write(ifile.read())

    if salt.utils.validate.path.is_readable(path):
        opts = _read_conf_file(path)
        opts['conf_file'] = path
        return opts

    log.debug('Missing configuration file: {0}'.format(path))
    return {}


def include_config(include, orig_path, verbose):
    '''
    Parses extra configuration file(s) specified in an include list in the
    main config file.
    '''
    # Protect against empty option

    if not include:
        return {}

    if orig_path is None:
        # When the passed path is None, we just want the configuration
        # defaults, not actually loading the whole configuration.
        return {}

    if isinstance(include, str):
        include = [include]

    configuration = {}
    for path in include:
        # Allow for includes like ~/foo
        path = os.path.expanduser(path)
        if not os.path.isabs(path):
            path = os.path.join(os.path.dirname(orig_path), path)

        # Catch situation where user typos path in configuration; also warns
        # for empty include directory (which might be by design)
        if len(glob.glob(path)) == 0:
            if verbose:
                log.warn(
                    'Warning parsing configuration file: "include" path/glob '
                    '{0!r} matches no files'.format(path)
                )

        for fn_ in sorted(glob.glob(path)):
            log.debug('Including configuration from {0!r}'.format(fn_))
            opts = _read_conf_file(fn_)

            include = opts.get('include', [])
            if include:
                opts.update(include_config(include, fn_, verbose))

            salt.utils.dictupdate.update(configuration, opts)

    return configuration


def prepend_root_dir(opts, path_options):
    '''
    Prepends the options that represent filesystem paths with value of the
    'root_dir' option.
    '''
    root_dir = os.path.abspath(opts['root_dir'])
    root_opt = opts['root_dir'].rstrip(os.sep)
    for path_option in path_options:
        if path_option in opts:
            path = opts[path_option]
            if path == root_opt or path.startswith(root_opt + os.sep):
                path = path[len(root_opt):]
            opts[path_option] = salt.utils.path_join(root_dir, path)


def insert_system_path(opts, paths):
    '''
    Inserts path into python path taking into consideration 'root_dir' option.
    '''
    if isinstance(paths, str):
        paths = [paths]
    for path in paths:
        path_options = {'path': path, 'root_dir': opts['root_dir']}
        prepend_root_dir(path_options, path_options)
        if (os.path.isdir(path_options['path'])
                and path_options['path'] not in sys.path):
            sys.path.insert(0, path_options['path'])


def minion_config(path,
                  env_var='SALT_MINION_CONFIG',
                  defaults=None,
                  cache_minion_id=False):
    '''
    Reads in the minion configuration file and sets up special options

    This is useful for Minion-side operations, such as the
    :py:class:`~salt.client.Caller` class, and manually running the loader
    interface.

    .. code-block:: python

        import salt.client
        minion_opts = salt.config.minion_config('/etc/salt/minion')
    '''
    if defaults is None:
        defaults = DEFAULT_MINION_OPTS

    if path is not None and path.endswith('proxy'):
        defaults.update(DEFAULT_PROXY_MINION_OPTS)

    if not os.environ.get(env_var, None):
        # No valid setting was given using the configuration variable.
        # Lets see is SALT_CONFIG_DIR is of any use
        salt_config_dir = os.environ.get('SALT_CONFIG_DIR', None)
        if salt_config_dir:
            env_config_file_path = os.path.join(salt_config_dir, 'minion')
            if salt_config_dir and os.path.isfile(env_config_file_path):
                # We can get a configuration file using SALT_CONFIG_DIR, let's
                # update the environment with this information
                os.environ[env_var] = env_config_file_path

    overrides = load_config(path, env_var, DEFAULT_MINION_OPTS['conf_file'])
    default_include = overrides.get('default_include',
                                    defaults['default_include'])
    include = overrides.get('include', [])

    overrides.update(include_config(default_include, path, verbose=False))
    overrides.update(include_config(include, path, verbose=True))

    opts = apply_minion_config(overrides, defaults, cache_minion_id=cache_minion_id)
    _validate_opts(opts)
    return opts


def syndic_config(master_config_path,
                  minion_config_path,
                  master_env_var='SALT_MASTER_CONFIG',
                  minion_env_var='SALT_MINION_CONFIG',
                  minion_defaults=None,
                  master_defaults=None):

    if minion_defaults is None:
        minion_defaults = DEFAULT_MINION_OPTS

    if master_defaults is None:
        master_defaults = DEFAULT_MASTER_OPTS

    opts = {}
    master_opts = master_config(
        master_config_path, master_env_var, master_defaults
    )
    minion_opts = minion_config(
        minion_config_path, minion_env_var, minion_defaults
    )
    opts['_minion_conf_file'] = master_opts['conf_file']
    opts['_master_conf_file'] = minion_opts['conf_file']
    opts.update(master_opts)
    opts.update(minion_opts)
    syndic_opts = {
        '__role': 'syndic',
        'root_dir': opts.get('root_dir', salt.syspaths.ROOT_DIR),
        'pidfile': opts.get('syndic_pidfile', 'salt-syndic.pid'),
        'log_file': opts.get('syndic_log_file', 'salt-syndic.log'),
        'id': minion_opts['id'],
        'pki_dir': minion_opts['pki_dir'],
        'master': opts['syndic_master'],
        'interface': master_opts['interface'],
        'master_port': int(
            opts.get(
                # The user has explicitly defined the syndic master port
                'syndic_master_port',
                opts.get(
                    # No syndic_master_port, grab master_port from opts
                    'master_port',
                    # No master_opts, grab from the provided minion defaults
                    minion_defaults.get(
                        'master_port',
                        # Not on the provided minion defaults, load from the
                        # static minion defaults
                        DEFAULT_MINION_OPTS['master_port']
                    )
                )
            )
        ),
        'user': opts.get('syndic_user', opts['user']),
        'sock_dir': os.path.join(
            opts['cachedir'], opts.get('syndic_sock_dir', opts['sock_dir'])
        ),
        'cachedir': master_opts['cachedir'],
    }
    opts.update(syndic_opts)
    # Prepend root_dir to other paths
    prepend_root_dirs = [
        'pki_dir', 'cachedir', 'pidfile', 'sock_dir', 'extension_modules',
        'autosign_file', 'autoreject_file', 'token_dir'
    ]
    for config_key in ('log_file', 'key_logfile'):
        # If this is not a URI and instead a local path
        if urlparse(opts.get(config_key, '')).scheme == '':
            prepend_root_dirs.append(config_key)
    prepend_root_dir(opts, prepend_root_dirs)
    return opts


# ----- Salt Cloud Configuration Functions ---------------------------------->
def apply_sdb(opts, sdb_opts=None):
    '''
    Recurse for sdb:// links for opts
    '''
    if sdb_opts is None:
        sdb_opts = opts
    if isinstance(sdb_opts, string_types) and sdb_opts.startswith('sdb://'):
        return salt.utils.sdb.sdb_get(sdb_opts, opts)
    elif isinstance(sdb_opts, dict):
        for key, value in six.iteritems(sdb_opts):
            if value is None:
                continue
            sdb_opts[key] = apply_sdb(opts, value)
    elif isinstance(sdb_opts, list):
        for key, value in enumerate(sdb_opts):
            if value is None:
                continue
            sdb_opts[key] = apply_sdb(opts, value)

    return sdb_opts


def cloud_config(path, env_var='SALT_CLOUD_CONFIG', defaults=None,
                 master_config_path=None, master_config=None,
                 providers_config_path=None, providers_config=None,
                 profiles_config_path=None, profiles_config=None):
    '''
    Read in the salt cloud config and return the dict
    '''
    # Load the cloud configuration
    overrides = load_config(
        path,
        env_var,
        os.path.join(salt.syspaths.CONFIG_DIR, 'cloud')
    )
    if path:
        config_dir = os.path.dirname(path)
    else:
        config_dir = salt.syspaths.CONFIG_DIR

    if defaults is None:
        defaults = CLOUD_CONFIG_DEFAULTS

    # Load cloud configuration from any default or provided includes
    default_include = overrides.get(
        'default_include', defaults['default_include']
    )
    overrides.update(
        salt.config.include_config(default_include, path, verbose=False)
    )
    include = overrides.get('include', [])
    overrides.update(
        salt.config.include_config(include, path, verbose=True)
    )

    # The includes have been evaluated, let's see if master, providers and
    # profiles configuration settings have been included and if not, set the
    # default value
    if 'master_config' in overrides and master_config_path is None:
        # The configuration setting is being specified in the main cloud
        # configuration file
        master_config_path = overrides['master_config']
    elif 'master_config' not in overrides and not master_config \
            and not master_config_path:
        # The configuration setting is not being provided in the main cloud
        # configuration file, and
        master_config_path = os.path.join(config_dir, 'master')

    # Convert relative to absolute paths if necessary
    master_config_path = _absolute_path(master_config_path, config_dir)

    if 'providers_config' in overrides and providers_config_path is None:
        # The configuration setting is being specified in the main cloud
        # configuration file
        providers_config_path = overrides['providers_config']
    elif 'providers_config' not in overrides and not providers_config \
            and not providers_config_path:
        providers_config_path = os.path.join(config_dir, 'cloud.providers')

    # Convert relative to absolute paths if necessary
    providers_config_path = _absolute_path(providers_config_path, config_dir)

    if 'profiles_config' in overrides and profiles_config_path is None:
        # The configuration setting is being specified in the main cloud
        # configuration file
        profiles_config_path = overrides['profiles_config']
    elif 'profiles_config' not in overrides and not profiles_config \
            and not profiles_config_path:
        profiles_config_path = os.path.join(config_dir, 'cloud.profiles')

    # Convert relative to absolute paths if necessary
    profiles_config_path = _absolute_path(profiles_config_path, config_dir)

    # Prepare the deploy scripts search path
    deploy_scripts_search_path = overrides.get(
        'deploy_scripts_search_path',
        defaults.get('deploy_scripts_search_path', 'cloud.deploy.d')
    )
    if isinstance(deploy_scripts_search_path, string_types):
        deploy_scripts_search_path = [deploy_scripts_search_path]

    # Check the provided deploy scripts search path removing any non existing
    # entries.
    for idx, entry in enumerate(deploy_scripts_search_path[:]):
        if not os.path.isabs(entry):
            # Let's try adding the provided path's directory name turns the
            # entry into a proper directory
            entry = os.path.join(os.path.dirname(path), entry)

        if os.path.isdir(entry):
            # Path exists, let's update the entry (its path might have been
            # made absolute)
            deploy_scripts_search_path[idx] = entry
            continue

        # It's not a directory? Remove it from the search path
        deploy_scripts_search_path.pop(idx)

    # Add the built-in scripts directory to the search path (last resort)
    deploy_scripts_search_path.append(
        os.path.abspath(
            os.path.join(
                os.path.dirname(__file__),
                'cloud',
                'deploy'
            )
        )
    )

    # Let's make the search path a tuple and add it to the overrides.
    overrides.update(
        deploy_scripts_search_path=tuple(deploy_scripts_search_path)
    )

    # Grab data from the 4 sources
    # 1st - Master config
    if master_config_path is not None and master_config is not None:
        raise salt.exceptions.SaltCloudConfigError(
            'Only pass `master_config` or `master_config_path`, not both.'
        )
    elif master_config_path is None and master_config is None:
        master_config = salt.config.master_config(
            overrides.get(
                # use the value from the cloud config file
                'master_config',
                # if not found, use the default path
                os.path.join(salt.syspaths.CONFIG_DIR, 'master')
            )
        )
    elif master_config_path is not None and master_config is None:
        master_config = salt.config.master_config(master_config_path)

    # 2nd - salt-cloud configuration which was loaded before so we could
    # extract the master configuration file if needed.

    # Override master configuration with the salt cloud(current overrides)
    master_config.update(overrides)
    # We now set the overridden master_config as the overrides
    overrides = master_config

    if providers_config_path is not None and providers_config is not None:
        raise salt.exceptions.SaltCloudConfigError(
            'Only pass `providers_config` or `providers_config_path`, '
            'not both.'
        )
    elif providers_config_path is None and providers_config is None:
        providers_config_path = overrides.get(
            # use the value from the cloud config file
            'providers_config',
            # if not found, use the default path
            os.path.join(salt.syspaths.CONFIG_DIR, 'cloud.providers')
        )

    if profiles_config_path is not None and profiles_config is not None:
        raise salt.exceptions.SaltCloudConfigError(
            'Only pass `profiles_config` or `profiles_config_path`, not both.'
        )
    elif profiles_config_path is None and profiles_config is None:
        profiles_config_path = overrides.get(
            # use the value from the cloud config file
            'profiles_config',
            # if not found, use the default path
            os.path.join(salt.syspaths.CONFIG_DIR, 'cloud.profiles')
        )

    # Apply the salt-cloud configuration
    opts = apply_cloud_config(overrides, defaults)

    # 3rd - Include Cloud Providers
    if 'providers' in opts:
        if providers_config is not None:
            raise salt.exceptions.SaltCloudConfigError(
                'Do not mix the old cloud providers configuration with '
                'the passing a pre-configured providers configuration '
                'dictionary.'
            )

        if providers_config_path is not None:
            providers_confd = os.path.join(
                os.path.dirname(providers_config_path),
                'cloud.providers.d', '*'
            )

            if (os.path.isfile(providers_config_path) or
                    glob.glob(providers_confd)):
                raise salt.exceptions.SaltCloudConfigError(
                    'Do not mix the old cloud providers configuration with '
                    'the new one. The providers configuration should now go '
                    'in the file `{0}` or a separate `*.conf` file within '
                    '`cloud.providers.d/` which is relative to `{0}`.'.format(
                        os.path.join(salt.syspaths.CONFIG_DIR, 'cloud.providers')
                    )
                )
        # No exception was raised? It's the old configuration alone
        providers_config = opts['providers']

    elif providers_config_path is not None:
        # Load from configuration file, even if that files does not exist since
        # it will be populated with defaults.
        providers_config = cloud_providers_config(providers_config_path)

    # Let's assign back the computed providers configuration
    opts['providers'] = providers_config

    # 4th - Include VM profiles config
    if profiles_config is None:
        # Load profiles configuration from the provided file
        profiles_config = vm_profiles_config(profiles_config_path,
                                             providers_config)
    opts['profiles'] = profiles_config

    # recurse opts for sdb configs
    apply_sdb(opts)

    # Return the final options
    return opts


def apply_cloud_config(overrides, defaults=None):
    '''
    Return a cloud config
    '''
    if defaults is None:
        defaults = CLOUD_CONFIG_DEFAULTS

    config = defaults.copy()
    if overrides:
        config.update(overrides)

    # If the user defined providers in salt cloud's main configuration file, we
    # need to take care for proper and expected format.
    if 'providers' in config:
        # Keep a copy of the defined providers
        providers = config['providers'].copy()
        # Reset the providers dictionary
        config['providers'] = {}
        # Populate the providers dictionary
        for alias, details in six.iteritems(providers):
            if isinstance(details, list):
                for detail in details:
                    if 'provider' not in detail and 'driver' not in detail:
                        raise salt.exceptions.SaltCloudConfigError(
                            'The cloud provider alias {0!r} has an entry missing the required setting of either'
                            '\'provider\' or \'driver\'. Note that \'provider\' has been deprecated, so you should '
                            'use the \'driver\' notation.'.format(
                                alias
                            )
                        )
                    elif 'provider' in detail:
                        salt.utils.warn_until(
                            'Nitrogen',
                            'The term \'provider\' is being deprecated in favor of \'driver\'. Support for '
                            '\'provider\' will be removed in Salt Nitrogen. Please convert your cloud provider '
                            'configuration files to use \'driver\'.'
                        )
                        driver = detail['provider']
                    elif 'driver' in detail:
                        driver = detail['driver']

                    if ':' in driver:
                        # Weird, but...
                        alias, driver = driver.split(':')

                    if alias not in config['providers']:
                        config['providers'][alias] = {}

                    detail['provider'] = '{0}:{1}'.format(alias, driver)
                    config['providers'][alias][driver] = detail
            elif isinstance(details, dict):
                if 'provider' not in details and 'driver' not in details:
                    raise salt.exceptions.SaltCloudConfigError(
                        'The cloud provider alias {0!r} has an entry missing the required setting of either'
                        '\'provider\' or \'driver\''.format(
                            alias
                        )
                    )
                elif 'provider' in details:
                    salt.utils.warn_until(
                        'Nitrogen',
                        'The term \'provider\' is being deprecated in favor of \'driver\' and support for '
                        '\'provider\' will be removed in Salt Nitrogen. Please convert your cloud provider'
                        'configuration files to use \'driver\'.'
                    )
                    driver = details['provider']
                elif 'driver' in details:
                    driver = details['driver']
                if ':' in driver:
                    # Weird, but...
                    alias, driver = driver.split(':')
                if alias not in config['providers']:
                    config['providers'][alias] = {}

                details['provider'] = '{0}:{1}'.format(alias, driver)
                config['providers'][alias][driver] = details

    # Migrate old configuration
    config = old_to_new(config)

    return config


def old_to_new(opts):
    providers = (
        'AWS',
        'CLOUDSTACK',
        'DIGITAL_OCEAN',
        'EC2',
        'GOGRID',
        'IBMSCE',
        'JOYENT',
        'LINODE',
        'OPENSTACK',
        'PARALLELS'
        'RACKSPACE',
        'SALTIFY'
    )

    for provider in providers:

        provider_config = {}
        for opt, val in opts.items():
            if provider in opt:
                value = val
                name = opt.split('.', 1)[1]
                provider_config[name] = value

        lprovider = provider.lower()
        if provider_config:
            # Since using "provider: <provider-engine>" is deprecated, alias provider
            # to use driver: "driver: <provider-engine>"
            if 'provider' in provider_config:
                provider_config['driver'] = provider_config.pop('provider')

            provider_config['provider'] = lprovider
            opts.setdefault('providers', {})
            # provider alias
            opts['providers'][lprovider] = {}
            # provider alias, provider driver
            opts['providers'][lprovider][lprovider] = provider_config
    return opts


def vm_profiles_config(path,
                       providers,
                       env_var='SALT_CLOUDVM_CONFIG',
                       defaults=None):
    '''
    Read in the salt cloud VM config file
    '''
    if defaults is None:
        defaults = VM_CONFIG_DEFAULTS

    overrides = salt.config.load_config(
        path, env_var, os.path.join(salt.syspaths.CONFIG_DIR, 'cloud.profiles')
    )

    default_include = overrides.get(
        'default_include', defaults['default_include']
    )
    include = overrides.get('include', [])

    overrides.update(
        salt.config.include_config(default_include, path, verbose=False)
    )
    overrides.update(
        salt.config.include_config(include, path, verbose=True)
    )
    return apply_vm_profiles_config(providers, overrides, defaults)


def apply_vm_profiles_config(providers, overrides, defaults=None):
    if defaults is None:
        defaults = VM_CONFIG_DEFAULTS

    config = defaults.copy()
    if overrides:
        config.update(overrides)

    vms = {}

    for key, val in six.iteritems(config):
        if key in ('conf_file', 'include', 'default_include', 'user'):
            continue
        if not isinstance(val, dict):
            raise salt.exceptions.SaltCloudConfigError(
                'The VM profiles configuration found in {0[conf_file]!r} is '
                'not in the proper format'.format(config)
            )
        val['profile'] = key
        vms[key] = val

    # Is any VM profile extending data!?
    for profile, details in six.iteritems(vms.copy()):
        if 'extends' not in details:
            if ':' in details['provider']:
                alias, driver = details['provider'].split(':')
                if alias not in providers or driver not in providers[alias]:
                    log.trace(
                        'The profile {0!r} is defining {1[provider]!r} as the '
                        'provider. Since there\'s no valid configuration for '
                        'that provider, the profile will be removed from the '
                        'available listing'.format(profile, details)
                    )
                    vms.pop(profile)
                    continue

                if 'profiles' not in providers[alias][driver]:
                    providers[alias][driver]['profiles'] = {}
                providers[alias][driver]['profiles'][profile] = details

            if details['provider'] not in providers:
                log.trace(
                    'The profile {0!r} is defining {1[provider]!r} as the '
                    'provider. Since there\'s no valid configuration for '
                    'that provider, the profile will be removed from the '
                    'available listing'.format(profile, details)
                )
                vms.pop(profile)
                continue

            driver = next(iter(list(providers[details['provider']].keys())))
            providers[details['provider']][driver].setdefault(
                'profiles', {}).update({profile: details})
            details['provider'] = '{0[provider]}:{1}'.format(details, driver)
            vms[profile] = details

            continue

        extends = details.pop('extends')
        if extends not in vms:
            log.error(
                'The {0!r} profile is trying to extend data from {1!r} '
                'though {1!r} is not defined in the salt profiles loaded '
                'data. Not extending and removing from listing!'.format(
                    profile, extends
                )
            )
            vms.pop(profile)
            continue

        extended = vms.get(extends).copy()
        extended.pop('profile')
        extended.update(details)

        if ':' not in extended['provider']:
            if extended['provider'] not in providers:
                log.trace(
                    'The profile {0!r} is defining {1[provider]!r} as the '
                    'provider. Since there\'s no valid configuration for '
                    'that provider, the profile will be removed from the '
                    'available listing'.format(profile, extended)
                )
                vms.pop(profile)
                continue

            driver = next(iter(list(providers[extended['provider']].keys())))
            providers[extended['provider']][driver].setdefault(
                'profiles', {}).update({profile: extended})

            extended['provider'] = '{0[provider]}:{1}'.format(extended, driver)
        else:
            alias, driver = extended['provider'].split(':')
            if alias not in providers or driver not in providers[alias]:
                log.trace(
                    'The profile {0!r} is defining {1[provider]!r} as the '
                    'provider. Since there\'s no valid configuration for '
                    'that provider, the profile will be removed from the '
                    'available listing'.format(profile, extended)
                )
                vms.pop(profile)
                continue

            providers[alias][driver].setdefault('profiles', {}).update(
                {profile: extended}
            )

        # Update the profile's entry with the extended data
        vms[profile] = extended

    return vms


def cloud_providers_config(path,
                           env_var='SALT_CLOUD_PROVIDERS_CONFIG',
                           defaults=None):
    '''
    Read in the salt cloud providers configuration file
    '''
    if defaults is None:
        defaults = PROVIDER_CONFIG_DEFAULTS

    overrides = salt.config.load_config(
        path, env_var, os.path.join(salt.syspaths.CONFIG_DIR, 'cloud.providers')
    )

    default_include = overrides.get(
        'default_include', defaults['default_include']
    )
    include = overrides.get('include', [])

    overrides.update(
        salt.config.include_config(default_include, path, verbose=False)
    )
    overrides.update(
        salt.config.include_config(include, path, verbose=True)
    )
    return apply_cloud_providers_config(overrides, defaults)


def apply_cloud_providers_config(overrides, defaults=None):
    '''
    Apply the loaded cloud providers configuration.
    '''
    if defaults is None:
        defaults = PROVIDER_CONFIG_DEFAULTS

    config = defaults.copy()
    if overrides:
        config.update(overrides)

    # Is the user still using the old format in the new configuration file?!
    for name, settings in six.iteritems(config.copy()):
        if '.' in name:
            log.warn(
                'Please switch to the new providers configuration syntax'
            )

            # Let's help out and migrate the data
            config = old_to_new(config)

            # old_to_new will migrate the old data into the 'providers' key of
            # the config dictionary. Let's map it correctly
            for prov_name, prov_settings in six.iteritems(config.pop('providers')):
                config[prov_name] = prov_settings
            break

    providers = {}
    ext_count = 0
    for key, val in six.iteritems(config):
        if key in ('conf_file', 'include', 'default_include', 'user'):
            continue

        if not isinstance(val, (list, tuple)):
            val = [val]
        else:
            # Need to check for duplicate cloud provider entries per "alias" or
            # we won't be able to properly reference it.
            handled_providers = set()
            for details in val:
                if 'provider' not in details and 'driver' not in details:
                    if 'extends' not in details:
                        log.error(
                            'Please check your cloud providers configuration. '
                            'There\'s no \'driver\', \'provider\', nor \'extends\' '
                            'definition referenced.'
                        )
                    continue

                # Since using "provider: <provider-engine>" is deprecated, alias provider
                # to use driver: "driver: <provider-engine>"
                if 'provider' in details:
                    details['driver'] = details.pop('provider')

                if details['driver'] in handled_providers:
                    log.error(
                        'You can only have one entry per cloud provider. For '
                        'example, if you have a cloud provider configuration '
                        'section named, \'production\', you can only have a '
                        'single entry for EC2, Joyent, Openstack, and so '
                        'forth.'
                    )
                    raise salt.exceptions.SaltCloudConfigError(
                        'The cloud provider alias {0!r} has multiple entries '
                        'for the {1[driver]!r} driver.'.format(key, details)
                    )
                handled_providers.add(details['driver'])

        for entry in val:
            # Since using "provider: <provider-engine>" is deprecated, alias provider
            # to use driver: "driver: <provider-engine>"
            if 'provider' in entry:
                salt.utils.warn_until(
                    'Nitrogen',
                    'The term \'provider\' is being deprecated in favor of \'driver\'. Support for '
                    '\'provider\' will be removed in Salt Nitrogen. Please convert your cloud provider '
                    'configuration files to use \'driver\'.'
                )
                entry['driver'] = entry.pop('provider')

            if 'driver' not in entry:
                entry['driver'] = '-only-extendable-{0}'.format(ext_count)
                ext_count += 1

            if key not in providers:
                providers[key] = {}

            provider = entry['driver']
            if provider not in providers[key]:
                providers[key][provider] = entry

    # Is any provider extending data!?
    while True:
        keep_looping = False
        for provider_alias, entries in six.iteritems(providers.copy()):
            for driver, details in six.iteritems(entries):
                # Since using "provider: <provider-engine>" is deprecated, alias provider
                # to use driver: "driver: <provider-engine>"
                if 'provider' in details:
                    details['driver'] = details.pop('provider')

                # Set a holder for the defined profiles
                providers[provider_alias][driver]['profiles'] = {}

                if 'extends' not in details:
                    continue

                extends = details.pop('extends')

                if ':' in extends:
                    alias, provider = extends.split(':')
                    if alias not in providers:
                        raise salt.exceptions.SaltCloudConfigError(
                            'The {0!r} cloud provider entry in {1!r} is '
                            'trying to extend data from {2!r} though {2!r} '
                            'is not defined in the salt cloud providers '
                            'loaded data.'.format(
                                details['driver'],
                                provider_alias,
                                alias
                            )
                        )

                    if provider not in providers.get(alias):
                        raise salt.exceptions.SaltCloudConfigError(
                            'The {0!r} cloud provider entry in {1!r} is '
                            'trying to extend data from \'{2}:{3}\' though '
                            '{3!r} is not defined in {1!r}'.format(
                                details['driver'],
                                provider_alias,
                                alias,
                                provider
                            )
                        )
                    details['extends'] = '{0}:{1}'.format(alias, provider)
                    # change provider details '-only-extendable-' to extended provider name
                    details['driver'] = provider
                elif providers.get(extends):
                    raise salt.exceptions.SaltCloudConfigError(
                        'The {0!r} cloud provider entry in {1!r} is trying '
                        'to extend from {2!r} and no provider was specified. '
                        'Not extending!'.format(
                            details['driver'], provider_alias, extends
                        )
                    )
                elif extends not in providers:
                    raise salt.exceptions.SaltCloudConfigError(
                        'The {0!r} cloud provider entry in {1!r} is trying '
                        'to extend data from {2!r} though {2!r} is not '
                        'defined in the salt cloud providers loaded '
                        'data.'.format(
                            details['driver'], provider_alias, extends
                        )
                    )
                else:
                    if driver in providers.get(extends):
                        details['extends'] = '{0}:{1}'.format(extends, driver)
                    elif '-only-extendable-' in providers.get(extends):
                        details['extends'] = '{0}:{1}'.format(
                            extends, '-only-extendable-{0}'.format(ext_count)
                        )
                    else:
                        # We're still not aware of what we're trying to extend
                        # from. Let's try on next iteration
                        details['extends'] = extends
                        keep_looping = True
        if not keep_looping:
            break

    while True:
        # Merge provided extends
        keep_looping = False
        for alias, entries in six.iteritems(providers.copy()):
            for driver, details in six.iteritems(entries):

                if 'extends' not in details:
                    # Extends resolved or non existing, continue!
                    continue

                if 'extends' in details['extends']:
                    # Since there's a nested extends, resolve this one in the
                    # next iteration
                    keep_looping = True
                    continue

                # Let's get a reference to what we're supposed to extend
                extends = details.pop('extends')
                # Split the setting in (alias, driver)
                ext_alias, ext_driver = extends.split(':')
                # Grab a copy of what should be extended
                extended = providers.get(ext_alias).get(ext_driver).copy()
                # Merge the data to extend with the details
                extended.update(details)
                # Update the providers dictionary with the merged data
                providers[alias][driver] = extended
                # Update name of the driver, now that it's populated with extended information
                if driver.startswith('-only-extendable-'):
                    providers[alias][ext_driver] = providers[alias][driver]
                    # Delete driver with old name to maintain dictionary size
                    del providers[alias][driver]

        if not keep_looping:
            break

    # Now clean up any providers entry that was just used to be a data tree to
    # extend from
    for provider_alias, entries in six.iteritems(providers.copy()):
        for driver, details in six.iteritems(entries.copy()):
            if not driver.startswith('-only-extendable-'):
                continue

            log.info(
                'There\'s at least one cloud driver under the {0!r} '
                'cloud provider alias which does not have the required '
                '\'driver\' setting. Removing it from the available '
                'providers listing.'.format(
                    provider_alias
                )
            )
            providers[provider_alias].pop(driver)

        if not providers[provider_alias]:
            providers.pop(provider_alias)

    return providers


def get_cloud_config_value(name, vm_, opts, default=None, search_global=True):
    '''
    Search and return a setting in a known order:

        1. In the virtual machine's configuration
        2. In the virtual machine's profile configuration
        3. In the virtual machine's provider configuration
        4. In the salt cloud configuration if global searching is enabled
        5. Return the provided default
    '''

    # As a last resort, return the default
    value = default

    if search_global is True and opts.get(name, None) is not None:
        # The setting name exists in the cloud(global) configuration
        value = deepcopy(opts[name])

    if vm_ and name:
        # Let's get the value from the profile, if present
        if 'profile' in vm_ and vm_['profile'] is not None:
            if name in opts['profiles'][vm_['profile']]:
                if isinstance(value, dict):
                    value.update(opts['profiles'][vm_['profile']][name].copy())
                else:
                    value = deepcopy(opts['profiles'][vm_['profile']][name])

        # Since using "provider: <provider-engine>" is deprecated, alias provider
        # to use driver: "driver: <provider-engine>"
        if 'provider' in vm_:
            vm_['driver'] = vm_.pop('provider')

        # Let's get the value from the provider, if present.
        if ':' in vm_['driver']:
            # The provider is defined as <provider-alias>:<driver-name>
            alias, driver = vm_['driver'].split(':')
            if alias in opts['providers'] and \
                    driver in opts['providers'][alias]:
                details = opts['providers'][alias][driver]
                if name in details:
                    if isinstance(value, dict):
                        value.update(details[name].copy())
                    else:
                        value = deepcopy(details[name])
        elif len(opts['providers'].get(vm_['driver'], ())) > 1:
            # The provider is NOT defined as <provider-alias>:<driver-name>
            # and there's more than one entry under the alias.
            # WARN the user!!!!
            log.error(
                'The {0!r} cloud provider definition has more than one '
                'entry. Your VM configuration should be specifying the '
                'provider as \'driver: {0}:<driver-engine>\'. Since '
                'it\'s not, we\'re returning the first definition which '
                'might not be what you intended.'.format(
                    vm_['driver']
                )
            )

        if vm_['driver'] in opts['providers']:
            # There's only one driver defined for this provider. This is safe.
            alias_defs = opts['providers'].get(vm_['driver'])
            provider_driver_defs = alias_defs[next(iter(list(alias_defs.keys())))]
            if name in provider_driver_defs:
                # The setting name exists in the VM's provider configuration.
                # Return it!
                if isinstance(value, dict):
                    value.update(provider_driver_defs[name].copy())
                else:
                    value = deepcopy(provider_driver_defs[name])

    if name and vm_ and name in vm_:
        # The setting name exists in VM configuration.
        if isinstance(value, dict):
            value.update(vm_[name].copy())
        else:
            value = deepcopy(vm_[name])

    return value


def is_provider_configured(opts, provider, required_keys=()):
    '''
    Check and return the first matching and fully configured cloud provider
    configuration.
    '''
    if ':' in provider:
        alias, driver = provider.split(':')
        if alias not in opts['providers']:
            return False
        if driver not in opts['providers'][alias]:
            return False
        for key in required_keys:
            if opts['providers'][alias][driver].get(key, None) is None:
                # There's at least one require configuration key which is not set.
                log.warning(
                    'The required {0!r} configuration setting is missing from '
                    'the {1!r} driver, which is configured under the {2!r} '
                    'alias.'.format(
                        key, provider, alias
                    )
                )
                return False
        # If we reached this far, there's a properly configured provider. Return it!
        return opts['providers'][alias][driver]

    for alias, drivers in six.iteritems(opts['providers']):
        for driver, provider_details in six.iteritems(drivers):
            if driver != provider:
                continue

            # If we reached this far, we have a matching provider, let's see if
            # all required configuration keys are present and not None.
            skip_provider = False
            for key in required_keys:
                if provider_details.get(key, None) is None:
                    # This provider does not include all necessary keys,
                    # continue to next one.
                    log.warning(
                        'The required {0!r} configuration setting is missing '
                        'from the {1!r} driver, which is configured under the '
                        '{2!r} alias.'.format(
                            key, provider, alias
                        )
                    )
                    skip_provider = True
                    break

            if skip_provider:
                continue

            # If we reached this far, the provider included all required keys
            return provider_details

    # If we reached this point, the provider is not configured.
    return False


def is_profile_configured(opts, provider, profile_name, vm_=None):
    '''
    Check if the requested profile contains the minimum required parameters for
    a profile.

    Required parameters include image, provider, and size keys.

    .. versionadded:: 2015.8.0
    '''
    # Standard dict keys required by all drivers.
    required_keys = ['provider']
    alias, driver = provider.split(':')

    # Most drivers need an image to be specified, but some do not.
    non_image_drivers = ['vmware', 'nova']

    # Most drivers need a size, but some do not.
    non_size_drivers = ['opennebula', 'parallels', 'proxmox', 'scaleway',
                        'softlayer', 'softlayer_hw', 'vmware', 'vsphere']

    provider_key = opts['providers'][alias][driver]
    profile_key = opts['providers'][alias][driver]['profiles'][profile_name]

    # If cloning on Linode, size and image are not necessary.
    # They are obtained from the to-be-cloned VM.
    linode_cloning = False
    if driver == 'linode' and profile_key.get('clonefrom'):
        linode_cloning = True
        non_image_drivers.append('linode')
        non_size_drivers.append('linode')

    if driver not in non_image_drivers:
        required_keys.append('image')
    elif driver == 'vmware' or linode_cloning:
        required_keys.append('clonefrom')
    elif driver == 'nova':
        nova_image_keys = ['image', 'block_device_mapping', 'block_device', 'boot_volume']
        if not any([key in provider_key for key in nova_image_keys]) and not any([key in profile_key for key in nova_image_keys]):
            required_keys.extend(nova_image_keys)

    if driver not in non_size_drivers:
        required_keys.append('size')

    # Check if image and/or size are supplied in the provider config. If either
    # one is present, remove it from the required_keys list.
    for item in list(required_keys):
        if item in provider_key:
            required_keys.remove(item)

    # If a vm_ dict was passed in, use that information to get any other configs
    # that we might have missed thus far, such as a option provided in a map file.
    if vm_:
        for item in list(required_keys):
            if item in vm_:
                required_keys.remove(item)

    # Check for remaining required parameters in the profile config.
    for item in required_keys:
        if profile_key.get(item, None) is None:
            # There's at least one required configuration item which is not set.
            log.error(
                'The required {0!r} configuration setting is missing from the '
                '{1!r} profile, which is configured '
                'under the {2!r} alias.'.format(
                    item, profile_name, alias
                )
            )
            return False

    return True


def check_driver_dependencies(driver, dependencies):
    '''
    Check if the driver's dependencies are available.

    .. versionadded:: 2015.8.0

    driver
        The name of the driver.

    dependencies
        The dictionary of dependencies to check.
    '''
    ret = True
    for key, value in six.iteritems(dependencies):
        if value is False:
            log.warning(
                'Missing dependency: \'{0}\'. The {1} driver requires '
                '\'{0}\' to be installed.'.format(
                    key,
                    driver
                )
            )
            ret = False

    return ret

# <---- Salt Cloud Configuration Functions -----------------------------------


def _cache_id(minion_id, cache_file):
    '''
    Helper function, writes minion id to a cache file.
    '''
    try:
        with salt.utils.fopen(cache_file, 'w') as idf:
            idf.write(minion_id)
    except (IOError, OSError) as exc:
        log.error('Could not cache minion ID: {0}'.format(exc))


def get_id(opts, cache_minion_id=False):
    '''
    Guess the id of the minion.

    If CONFIG_DIR/minion_id exists, use the cached minion ID from that file.
    If no minion id is configured, use multiple sources to find a FQDN.
    If no FQDN is found you may get an ip address.

    Returns two values: the detected ID, and a boolean value noting whether or
    not an IP address is being used for the ID.
    '''
    if opts['root_dir'] is None:
        root_dir = salt.syspaths.ROOT_DIR
    else:
        root_dir = opts['root_dir']

    config_dir = salt.syspaths.CONFIG_DIR
    if config_dir.startswith(salt.syspaths.ROOT_DIR):
        config_dir = config_dir.split(salt.syspaths.ROOT_DIR, 1)[-1]

    # Check for cached minion ID
    id_cache = os.path.join(root_dir,
                            config_dir.lstrip(os.path.sep),
                            'minion_id')

    if opts.get('minion_id_caching', True):
        try:
            with salt.utils.fopen(id_cache) as idf:
                name = idf.readline().strip()
                bname = salt.utils.to_bytes(name)
                if bname.startswith(codecs.BOM):  # Remove BOM if exists
                    name = salt.utils.to_str(bname.replace(codecs.BOM, '', 1))
            if name:
                log.debug('Using cached minion ID from {0}: {1}'.format(id_cache, name))
                return name, False
        except (IOError, OSError):
            pass
    if '__role' in opts and opts.get('__role') == 'minion':
        log.debug('Guessing ID. The id can be explicitly set in {0}'
                  .format(os.path.join(salt.syspaths.CONFIG_DIR, 'minion')))

    newid = salt.utils.network.generate_minion_id()
    if '__role' in opts and opts.get('__role') == 'minion':
        log.info('Found minion id from generate_minion_id(): {0}'.format(newid))
    if cache_minion_id and opts.get('minion_id_caching', True):
        _cache_id(newid, id_cache)
    is_ipv4 = newid.count('.') == 3 and not any(c.isalpha() for c in newid)
    return newid, is_ipv4


def apply_minion_config(overrides=None,
                        defaults=None,
                        cache_minion_id=False):
    '''
    Returns minion configurations dict.
    '''
    if defaults is None:
        defaults = DEFAULT_MINION_OPTS

    opts = defaults.copy()
    opts['__role'] = 'minion'
    if overrides:
        opts.update(overrides)

    opts['__cli'] = os.path.basename(sys.argv[0])

    if len(opts['sock_dir']) > len(opts['cachedir']) + 10:
        opts['sock_dir'] = os.path.join(opts['cachedir'], '.salt-unix')

    # No ID provided. Will getfqdn save us?
    using_ip_for_id = False
    if not opts.get('id'):
        opts['id'], using_ip_for_id = get_id(
                opts,
                cache_minion_id=cache_minion_id)

    # it does not make sense to append a domain to an IP based id
    if not using_ip_for_id and 'append_domain' in opts:
        opts['id'] = _append_domain(opts)

    # Enabling open mode requires that the value be set to True, and
    # nothing else!
    opts['open_mode'] = opts['open_mode'] is True

    # set up the extension_modules location from the cachedir
    opts['extension_modules'] = (
        opts.get('extension_modules') or
        os.path.join(opts['cachedir'], 'extmods')
    )

    # Set up the utils_dirs location from the extension_modules location
    opts['utils_dirs'] = (
        opts.get('utils_dirs') or
        [os.path.join(opts['extension_modules'], 'utils')]
    )

    # Insert all 'utils_dirs' directories to the system path
    insert_system_path(opts, opts['utils_dirs'])

    # Prepend root_dir to other paths
    prepend_root_dirs = [
        'pki_dir', 'cachedir', 'sock_dir', 'extension_modules', 'pidfile',
    ]

    # These can be set to syslog, so, not actual paths on the system
    for config_key in ('log_file', 'key_logfile'):
        if urlparse(opts.get(config_key, '')).scheme == '':
            prepend_root_dirs.append(config_key)

    prepend_root_dir(opts, prepend_root_dirs)

    # if there is no beacons option yet, add an empty beacons dict
    if 'beacons' not in opts:
        opts['beacons'] = {}

    # if there is no schedule option yet, add an empty scheduler
    if 'schedule' not in opts:
        opts['schedule'] = {}
    return opts


def master_config(path, env_var='SALT_MASTER_CONFIG', defaults=None):
    '''
    Reads in the master configuration file and sets up default options

    This is useful for running the actual master daemon. For running
    Master-side client interfaces that need the master opts see
    :py:func:`salt.client.client_config`.
    '''
    if defaults is None:
        defaults = DEFAULT_MASTER_OPTS

    if not os.environ.get(env_var, None):
        # No valid setting was given using the configuration variable.
        # Lets see is SALT_CONFIG_DIR is of any use
        salt_config_dir = os.environ.get('SALT_CONFIG_DIR', None)
        if salt_config_dir:
            env_config_file_path = os.path.join(salt_config_dir, 'master')
            if salt_config_dir and os.path.isfile(env_config_file_path):
                # We can get a configuration file using SALT_CONFIG_DIR, let's
                # update the environment with this information
                os.environ[env_var] = env_config_file_path

    overrides = load_config(path, env_var, DEFAULT_MASTER_OPTS['conf_file'])
    default_include = overrides.get('default_include',
                                    defaults['default_include'])
    include = overrides.get('include', [])

    overrides.update(include_config(default_include, path, verbose=False))
    overrides.update(include_config(include, path, verbose=True))
    opts = apply_master_config(overrides, defaults)
    _validate_opts(opts)
    # If 'nodegroups:' is uncommented in the master config file, and there are
    # no nodegroups defined, opts['nodegroups'] will be None. Fix this by
    # reverting this value to the default, as if 'nodegroups:' was commented
    # out or not present.
    if opts.get('nodegroups') is None:
        opts['nodegroups'] = DEFAULT_MASTER_OPTS.get('nodegroups', {})
    if opts.get('transport') == 'raet' and 'aes' in opts:
        opts.pop('aes')
    return opts


def apply_master_config(overrides=None, defaults=None):
    '''
    Returns master configurations dict.
    '''
    import salt.crypt
    if defaults is None:
        defaults = DEFAULT_MASTER_OPTS

    opts = defaults.copy()
    opts['__role'] = 'master'
    if overrides:
        opts.update(overrides)

    if len(opts['sock_dir']) > len(opts['cachedir']) + 10:
        opts['sock_dir'] = os.path.join(opts['cachedir'], '.salt-unix')

    opts['extension_modules'] = (
        opts.get('extension_modules') or
        os.path.join(opts['cachedir'], 'extmods')
    )
    opts['token_dir'] = os.path.join(opts['cachedir'], 'tokens')
    opts['syndic_dir'] = os.path.join(opts['cachedir'], 'syndics')

    using_ip_for_id = False
    append_master = False
    if not opts.get('id'):
        opts['id'], using_ip_for_id = get_id(
                opts,
                cache_minion_id=None)
        append_master = True

    # it does not make sense to append a domain to an IP based id
    if not using_ip_for_id and 'append_domain' in opts:
        opts['id'] = _append_domain(opts)
    if append_master:
        opts['id'] += '_master'

    # Prepend root_dir to other paths
    prepend_root_dirs = [
        'pki_dir', 'cachedir', 'pidfile', 'sock_dir', 'extension_modules',
        'autosign_file', 'autoreject_file', 'token_dir', 'syndic_dir',
        'sqlite_queue_dir'
    ]

    # These can be set to syslog, so, not actual paths on the system
    for config_key in ('log_file', 'key_logfile'):
        log_setting = opts.get(config_key, '')
        if log_setting is None:
            continue

        if urlparse(log_setting).scheme == '':
            prepend_root_dirs.append(config_key)

    prepend_root_dir(opts, prepend_root_dirs)

    # Enabling open mode requires that the value be set to True, and
    # nothing else!
    opts['open_mode'] = opts['open_mode'] is True
    opts['auto_accept'] = opts['auto_accept'] is True
    opts['file_roots'] = _validate_file_roots(opts)

    if opts['file_ignore_regex']:
        # If file_ignore_regex was given, make sure it's wrapped in a list.
        # Only keep valid regex entries for improved performance later on.
        if isinstance(opts['file_ignore_regex'], str):
            ignore_regex = [opts['file_ignore_regex']]
        elif isinstance(opts['file_ignore_regex'], list):
            ignore_regex = opts['file_ignore_regex']

        opts['file_ignore_regex'] = []
        for regex in ignore_regex:
            try:
                # Can't store compiled regex itself in opts (breaks
                # serialization)
                re.compile(regex)
                opts['file_ignore_regex'].append(regex)
            except Exception:
                log.warning(
                    'Unable to parse file_ignore_regex. Skipping: {0}'.format(
                        regex
                    )
                )

    if opts['file_ignore_glob']:
        # If file_ignore_glob was given, make sure it's wrapped in a list.
        if isinstance(opts['file_ignore_glob'], str):
            opts['file_ignore_glob'] = [opts['file_ignore_glob']]

    # Let's make sure `worker_threads` does not drop below 3 which has proven
    # to make `salt.modules.publish` not work under the test-suite.
    if opts['worker_threads'] < 3 and opts.get('peer', None):
        log.warning(
            'The \'worker_threads\' setting on {0!r} cannot be lower than 3. '
            'Resetting it to the default value of 3.'.format(
                opts['conf_file']
            )
        )
        opts['worker_threads'] = 3

    opts.setdefault('pillar_source_merging_strategy', 'smart')

    return opts


def client_config(path, env_var='SALT_CLIENT_CONFIG', defaults=None):
    '''
    Load Master configuration data

    Usage:

    .. code-block:: python

        import salt.config
        master_opts = salt.config.client_config('/etc/salt/master')

    Returns a dictionary of the Salt Master configuration file with necessary
    options needed to communicate with a locally-running Salt Master daemon.
    This function searches for client specific configurations and adds them to
    the data from the master configuration.

    This is useful for master-side operations like
    :py:class:`~salt.client.LocalClient`.
    '''
    if defaults is None:
        defaults = DEFAULT_MASTER_OPTS

    xdg_dir = salt.utils.xdg.xdg_config_dir()
    if os.path.isdir(xdg_dir):
        client_config_dir = xdg_dir
        saltrc_config_file = 'saltrc'
    else:
        client_config_dir = os.path.expanduser('~')
        saltrc_config_file = '.saltrc'

    # Get the token file path from the provided defaults. If not found, specify
    # our own, sane, default
    opts = {
        'token_file': defaults.get(
            'token_file',
            os.path.join(client_config_dir, 'salt_token')
        )
    }
    # Update options with the master configuration, either from the provided
    # path, salt's defaults or provided defaults
    opts.update(
        master_config(path, defaults=defaults)
    )
    # Update with the users salt dot file or with the environment variable
    saltrc_config = os.path.join(client_config_dir, saltrc_config_file)
    opts.update(
        load_config(
            saltrc_config,
            env_var,
            saltrc_config
        )
    )
    # Make sure we have a proper and absolute path to the token file
    if 'token_file' in opts:
        opts['token_file'] = os.path.abspath(
            os.path.expanduser(
                opts['token_file']
            )
        )
    # If the token file exists, read and store the contained token
    if os.path.isfile(opts['token_file']):
        # Make sure token is still valid
        expire = opts.get('token_expire', 43200)
        if os.stat(opts['token_file']).st_mtime + expire > time.mktime(time.localtime()):
            with salt.utils.fopen(opts['token_file']) as fp_:
                opts['token'] = fp_.read().strip()
    # On some platforms, like OpenBSD, 0.0.0.0 won't catch a master running on localhost
    if opts['interface'] == '0.0.0.0':
        opts['interface'] = '127.0.0.1'

    # Make sure the master_uri is set
    if 'master_uri' not in opts:
        opts['master_uri'] = 'tcp://{ip}:{port}'.format(
            ip=salt.utils.ip_bracket(opts['interface']),
            port=opts['ret_port']
        )

    # Return the client options
    _validate_opts(opts)
    return opts


def api_config(path):
    '''
    Read in the salt master config file and add additional configs that
    need to be stubbed out for salt-api
    '''
    # Let's grab a copy of salt's master default opts
    defaults = DEFAULT_MASTER_OPTS
    # Let's override them with salt-api's required defaults
    defaults.update(DEFAULT_API_OPTS)

    return client_config(path, defaults=defaults)


def spm_config(path):
    '''
    Read in the salt master config file and add additional configs that
    need to be stubbed out for spm

    .. versionadded:: 2015.8.0
    '''
    # Let's grab a copy of salt's master default opts
    defaults = DEFAULT_MASTER_OPTS
    # Let's override them with spm's required defaults
    defaults.update(DEFAULT_SPM_OPTS)

    overrides = load_config(path, 'SPM_CONFIG', DEFAULT_SPM_OPTS['conf_file'])
    default_include = overrides.get('default_include',
                                    defaults['default_include'])
    include = overrides.get('include', [])

    overrides.update(include_config(default_include, path, verbose=False))
    overrides.update(include_config(include, path, verbose=True))
    defaults = apply_master_config(overrides, defaults)
    defaults = apply_spm_config(overrides, defaults)
    return client_config(path, env_var='SPM_CONFIG', defaults=defaults)


def apply_spm_config(overrides, defaults):
    '''
    Returns the spm configurations dict.

    .. versionadded:: 2015.8.1

    '''
    opts = defaults.copy()
    if overrides:
        opts.update(overrides)

    # Prepend root_dir to other paths
    prepend_root_dirs = [
        'formula_path', 'pillar_path', 'reactor_path',
        'spm_cache_dir', 'spm_build_dir'
    ]

    # These can be set to syslog, so, not actual paths on the system
    for config_key in ('spm_logfile',):
        log_setting = opts.get(config_key, '')
        if log_setting is None:
            continue

        if urlparse(log_setting).scheme == '':
            prepend_root_dirs.append(config_key)

    prepend_root_dir(opts, prepend_root_dirs)
    return opts<|MERGE_RESOLUTION|>--- conflicted
+++ resolved
@@ -62,14 +62,10 @@
         'daemons', 'flo')
 
 VALID_OPTS = {
-<<<<<<< HEAD
     # The address of the salt master. May be specified as IP address or hostname
-    'master': str,
+    'master': (str, list),
 
     # The TCP/UDP port of the master to connect to in order to listen to publications
-=======
-    'master': (str, list),
->>>>>>> bdd7ea89
     'master_port': int,
 
     # The behaviour of the minion when connecting to a master. Can specify 'failover',
