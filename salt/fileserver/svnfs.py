# -*- coding: utf-8 -*-
'''
Subversion Fileserver Backend

After enabling this backend, branches, and tags in a remote subversion
repository are exposed to salt as different environments. To enable this
backend, add ``svn`` to the :conf_master:`fileserver_backend` option in the
Master config file.

.. code-block:: yaml

    fileserver_backend:
      - svn

This backend assumes a standard svn layout with directories for ``branches``,
``tags``, and ``trunk``, at the repository root.

:depends:   - subversion
            - pysvn

.. versionchanged:: 2014.7.0
    The paths to the trunk, branches, and tags have been made configurable, via
    the config options :conf_master:`svnfs_trunk`,
    :conf_master:`svnfs_branches`, and :conf_master:`svnfs_tags`.
    :conf_master:`svnfs_mountpoint` was also added. Finally, support for
    per-remote configuration parameters was added. See the
    :conf_master:`documentation <svnfs_remotes>` for more information.
'''

# Import python libs
from __future__ import absolute_import
import copy
import errno
import fnmatch
import hashlib
import logging
import os
import shutil
from datetime import datetime
<<<<<<< HEAD
=======
from salt._compat import text_type as _text_type
from salt.exceptions import FileserverConfigError
>>>>>>> 5573b186

PER_REMOTE_PARAMS = ('mountpoint', 'root', 'trunk', 'branches', 'tags')

# Import third party libs
import salt.ext.six as six
# pylint: disable=import-error
HAS_SVN = False
try:
    import pysvn
    HAS_SVN = True
    CLIENT = pysvn.Client()
except ImportError:
    pass
# pylint: enable=import-error

# Import salt libs
import salt.utils
import salt.fileserver
from salt.utils.event import tagify

log = logging.getLogger(__name__)

# Define the module's virtual name
__virtualname__ = 'svn'


def __virtual__():
    '''
    Only load if subversion is available
    '''
    if __virtualname__ not in __opts__['fileserver_backend']:
        return False
    if not HAS_SVN:
        log.error('Subversion fileserver backend is enabled in configuration '
                  'but could not be loaded, is pysvn installed?')
        return False
    errors = []
    for param in ('svnfs_trunk', 'svnfs_branches', 'svnfs_tags'):
        if os.path.isabs(__opts__[param]):
            errors.append(
                'Master configuration parameter {0!r} (value: {1}) cannot be '
                'an absolute path'.format(param, __opts__[param])
            )
    if errors:
        for error in errors:
            log.error(error)
        log.error('Subversion fileserver backed will be disabled')
        return False
    return __virtualname__


def _rev(repo):
    '''
    Returns revision ID of repo
    '''
    try:
        repo_info = dict(six.iteritems(CLIENT.info(repo['repo'])))
    except (pysvn._pysvn.ClientError, TypeError,
            KeyError, AttributeError) as exc:
        log.error(
            'Error retrieving revision ID for svnfs remote {0} '
            '(cachedir: {1}): {2}'
            .format(repo['url'], repo['repo'], exc)
        )
    else:
        return repo_info['revision'].number
    return None


def _failhard():
    '''
    Fatal fileserver configuration issue, raise an exception
    '''
    raise FileserverConfigError(
        'Failed to load svn fileserver backend'
    )


def init():
    '''
    Return the list of svn remotes and their configuration information
    '''
    bp_ = os.path.join(__opts__['cachedir'], 'svnfs')
    new_remote = False
    repos = []

    per_remote_defaults = {}
    for param in PER_REMOTE_PARAMS:
        per_remote_defaults[param] = \
            six.text_type(__opts__['svnfs_{0}'.format(param)])

    for remote in __opts__['svnfs_remotes']:
        repo_conf = copy.deepcopy(per_remote_defaults)
        if isinstance(remote, dict):
            repo_url = next(iter(remote))
            per_remote_conf = dict(
                [(key, six.text_type(val)) for key, val in
                 six.iteritems(salt.utils.repack_dictlist(remote[repo_url]))]
            )
            if not per_remote_conf:
                log.error(
                    'Invalid per-remote configuration for remote {0}. If no '
                    'per-remote parameters are being specified, there may be '
                    'a trailing colon after the URL, which should be removed. '
                    'Check the master configuration file.'.format(repo_url)
                )
                _failhard()

            per_remote_errors = False
            for param in (x for x in per_remote_conf
                          if x not in PER_REMOTE_PARAMS):
                log.error(
                    'Invalid configuration parameter {0!r} for remote {1}. '
                    'Valid parameters are: {2}. See the documentation for '
                    'further information.'.format(
                        param, repo_url, ', '.join(PER_REMOTE_PARAMS)
                    )
                )
                per_remote_errors = True
            if per_remote_errors:
                _failhard()

            repo_conf.update(per_remote_conf)
        else:
            repo_url = remote

        if not isinstance(repo_url, six.string_types):
            log.error(
                'Invalid svnfs remote {0}. Remotes must be strings, you may '
                'need to enclose the URL in quotes'.format(repo_url)
            )
            _failhard()

        try:
            repo_conf['mountpoint'] = salt.utils.strip_proto(
                repo_conf['mountpoint']
            )
        except TypeError:
            # mountpoint not specified
            pass

        hash_type = getattr(hashlib, __opts__.get('hash_type', 'md5'))
        repo_hash = hash_type(repo_url).hexdigest()
        rp_ = os.path.join(bp_, repo_hash)
        if not os.path.isdir(rp_):
            os.makedirs(rp_)

        if not os.listdir(rp_):
            # Only attempt a new checkout if the directory is empty.
            try:
                CLIENT.checkout(repo_url, rp_)
                repos.append(rp_)
                new_remote = True
            except pysvn._pysvn.ClientError as exc:
                log.error(
                    'Failed to initialize svnfs remote {0!r}: {1}'
                    .format(repo_url, exc)
                )
                _failhard()
        else:
            # Confirm that there is an svn checkout at the necessary path by
            # running pysvn.Client().status()
            try:
                CLIENT.status(rp_)
            except pysvn._pysvn.ClientError as exc:
                log.error(
                    'Cache path {0} (corresponding remote: {1}) exists but is '
                    'not a valid subversion checkout. You will need to '
                    'manually delete this directory on the master to continue '
                    'to use this svnfs remote.'.format(rp_, repo_url)
                )
                _failhard()

        repo_conf.update({
            'repo': rp_,
            'url': repo_url,
            'hash': repo_hash,
            'cachedir': rp_,
            'lockfile': os.path.join(rp_, 'update.lk')
        })
        repos.append(repo_conf)

    if new_remote:
        remote_map = os.path.join(__opts__['cachedir'], 'svnfs/remote_map.txt')
        try:
            with salt.utils.fopen(remote_map, 'w+') as fp_:
                timestamp = datetime.now().strftime('%d %b %Y %H:%M:%S.%f')
                fp_.write('# svnfs_remote map as of {0}\n'.format(timestamp))
                for repo_conf in repos:
                    fp_.write(
                        '{0} = {1}\n'.format(
                            repo_conf['hash'], repo_conf['url']
                        )
                    )
        except OSError:
            pass
        else:
            log.info('Wrote new svnfs_remote map to {0}'.format(remote_map))

    return repos


def _clear_old_remotes():
    '''
    Remove cache directories for remotes no longer configured
    '''
    bp_ = os.path.join(__opts__['cachedir'], 'svnfs')
    try:
        cachedir_ls = os.listdir(bp_)
    except OSError:
        cachedir_ls = []
    repos = init()
    # Remove actively-used remotes from list
    for repo in repos:
        try:
            cachedir_ls.remove(repo['hash'])
        except ValueError:
            pass
    to_remove = []
    for item in cachedir_ls:
        if item in ('hash', 'refs'):
            continue
        path = os.path.join(bp_, item)
        if os.path.isdir(path):
            to_remove.append(path)
    failed = []
    if to_remove:
        for rdir in to_remove:
            try:
                shutil.rmtree(rdir)
            except OSError as exc:
                log.error(
                    'Unable to remove old svnfs remote cachedir {0}: {1}'
                    .format(rdir, exc)
                )
                failed.append(rdir)
            else:
                log.debug('svnfs removed old cachedir {0}'.format(rdir))
    for fdir in failed:
        to_remove.remove(fdir)
    return bool(to_remove), repos


def clear_cache():
    '''
    Completely clear svnfs cache
    '''
    fsb_cachedir = os.path.join(__opts__['cachedir'], 'svnfs')
    list_cachedir = os.path.join(__opts__['cachedir'], 'file_lists/svnfs')
    errors = []
    for rdir in (fsb_cachedir, list_cachedir):
        if os.path.exists(rdir):
            try:
                shutil.rmtree(rdir)
            except OSError as exc:
                errors.append('Unable to delete {0}: {1}'.format(rdir, exc))
    return errors


def clear_lock(remote=None):
    '''
    Clear update.lk

    ``remote`` can either be a dictionary containing repo configuration
    information, or a pattern. If the latter, then remotes for which the URL
    matches the pattern will be locked.
    '''
    def _do_clear_lock(repo):
        def _add_error(errlist, repo, exc):
            msg = ('Unable to remove update lock for {0} ({1}): {2} '
                   .format(repo['url'], repo['lockfile'], exc))
            log.debug(msg)
            errlist.append(msg)
        success = []
        failed = []
        if os.path.exists(repo['lockfile']):
            try:
                os.remove(repo['lockfile'])
            except OSError as exc:
                if exc.errno == errno.EISDIR:
                    # Somehow this path is a directory. Should never happen
                    # unless some wiseguy manually creates a directory at this
                    # path, but just in case, handle it.
                    try:
                        shutil.rmtree(repo['lockfile'])
                    except OSError as exc:
                        _add_error(failed, repo, exc)
                else:
                    _add_error(failed, repo, exc)
            else:
                msg = 'Removed lock for {0}'.format(repo['url'])
                log.debug(msg)
                success.append(msg)
        return success, failed

    if isinstance(remote, dict):
        return _do_clear_lock(remote)

    cleared = []
    errors = []
    for repo in init():
        if remote:
            try:
                if remote not in repo['url']:
                    continue
            except TypeError:
                # remote was non-string, try again
                if _text_type(remote) not in repo['url']:
                    continue
        success, failed = _do_clear_lock(repo)
        cleared.extend(success)
        errors.extend(failed)
    return cleared, errors


def lock(remote=None):
    '''
    Place an update.lk

    ``remote`` can either be a dictionary containing repo configuration
    information, or a pattern. If the latter, then remotes for which the URL
    matches the pattern will be locked.
    '''
    def _do_lock(repo):
        success = []
        failed = []
        if not os.path.exists(repo['lockfile']):
            try:
                with salt.utils.fopen(repo['lockfile'], 'w+') as fp_:
                    fp_.write('')
            except (IOError, OSError) as exc:
                msg = ('Unable to set update lock for {0} ({1}): {2} '
                       .format(repo['url'], repo['lockfile'], exc))
                log.debug(msg)
                failed.append(msg)
            else:
                msg = 'Set lock for {0}'.format(repo['url'])
                log.debug(msg)
                success.append(msg)
        return success, failed

    if isinstance(remote, dict):
        return _do_lock(remote)

    locked = []
    errors = []
    for repo in init():
        if remote:
            try:
                if not fnmatch.fnmatch(repo['url'], remote):
                    continue
            except TypeError:
                # remote was non-string, try again
                if not fnmatch.fnmatch(repo['url'], _text_type(remote)):
                    continue
        success, failed = _do_lock(repo)
        locked.extend(success)
        errors.extend(failed)

    return locked, errors


def update():
    '''
    Execute an svn update on all of the repos
    '''
    # data for the fileserver event
    data = {'changed': False,
            'backend': 'svnfs'}
    # _clear_old_remotes runs init(), so use the value from there to avoid a
    # second init()
    data['changed'], repos = _clear_old_remotes()
    for repo in repos:
        if os.path.exists(repo['lockfile']):
            log.warning(
                'Update lockfile is present for svnfs remote {0}, skipping. '
                'If this warning persists, it is possible that the update '
                'process was interrupted. Removing {1} or running '
                '\'salt-run fileserver.clear_lock svnfs\' will allow updates '
                'to continue for this remote.'
                .format(repo['url'], repo['lockfile'])
            )
            continue
        _, errors = lock(repo)
        if errors:
            log.error('Unable to set update lock for svnfs remote {0}, '
                      'skipping.'.format(repo['url']))
            continue
        log.debug('svnfs is fetching from {0}'.format(repo['url']))
        old_rev = _rev(repo)
        try:
            CLIENT.update(repo['repo'])
        except pysvn._pysvn.ClientError as exc:
            log.error(
                'Error updating svnfs remote {0} (cachedir: {1}): {2}'
                .format(repo['url'], repo['cachedir'], exc)
            )

        new_rev = _rev(repo)
        if any((x is None for x in (old_rev, new_rev))):
            # There were problems getting the revision ID
            continue
        if new_rev != old_rev:
            data['changed'] = True

        clear_lock(repo)

    env_cache = os.path.join(__opts__['cachedir'], 'svnfs/envs.p')
    if data.get('changed', False) is True or not os.path.isfile(env_cache):
        env_cachedir = os.path.dirname(env_cache)
        if not os.path.exists(env_cachedir):
            os.makedirs(env_cachedir)
        new_envs = envs(ignore_cache=True)
        serial = salt.payload.Serial(__opts__)
        with salt.utils.fopen(env_cache, 'w+') as fp_:
            fp_.write(serial.dumps(new_envs))
            log.trace('Wrote env cache data to {0}'.format(env_cache))

    # if there is a change, fire an event
    if __opts__.get('fileserver_events', False):
        event = salt.utils.event.get_event(
                'master',
                __opts__['sock_dir'],
                __opts__['transport'],
                opts=__opts__,
                listen=False)
        event.fire_event(data, tagify(['svnfs', 'update'], prefix='fileserver'))
    try:
        salt.fileserver.reap_fileserver_cache_dir(
            os.path.join(__opts__['cachedir'], 'svnfs/hash'),
            find_file
        )
    except (IOError, OSError):
        # Hash file won't exist if no files have yet been served up
        pass


def _env_is_exposed(env):
    '''
    Check if an environment is exposed by comparing it against a whitelist and
    blacklist.
    '''
    return salt.utils.check_whitelist_blacklist(
        env,
        whitelist=__opts__['svnfs_env_whitelist'],
        blacklist=__opts__['svnfs_env_blacklist']
    )


def envs(ignore_cache=False):
    '''
    Return a list of refs that can be used as environments
    '''
    if not ignore_cache:
        env_cache = os.path.join(__opts__['cachedir'], 'svnfs/envs.p')
        cache_match = salt.fileserver.check_env_cache(__opts__, env_cache)
        if cache_match is not None:
            return cache_match
    ret = set()
    for repo in init():
        trunk = os.path.join(repo['repo'], repo['trunk'])
        if os.path.isdir(trunk):
            # Add base as the env for trunk
            ret.add('base')
        else:
            log.error(
                'svnfs trunk path {0!r} does not exist in repo {1}, no base '
                'environment will be provided by this remote'
                .format(repo['trunk'], repo['url'])
            )

        branches = os.path.join(repo['repo'], repo['branches'])
        if os.path.isdir(branches):
            ret.update(os.listdir(branches))
        else:
            log.error(
                'svnfs branches path {0!r} does not exist in repo {1}'
                .format(repo['branches'], repo['url'])
            )

        tags = os.path.join(repo['repo'], repo['tags'])
        if os.path.isdir(tags):
            ret.update(os.listdir(tags))
        else:
            log.error(
                'svnfs tags path {0!r} does not exist in repo {1}'
                .format(repo['tags'], repo['url'])
            )
    return [x for x in sorted(ret) if _env_is_exposed(x)]


def _env_root(repo, saltenv):
    '''
    Return the root of the directory corresponding to the desired environment,
    or None if the environment was not found.
    '''
    # If 'base' is desired, look for the trunk
    if saltenv == 'base':
        trunk = os.path.join(repo['repo'], repo['trunk'])
        if os.path.isdir(trunk):
            return trunk
        else:
            return None

    # Check branches
    branches = os.path.join(repo['repo'], repo['branches'])
    if os.path.isdir(branches) and saltenv in os.listdir(branches):
        return os.path.join(branches, saltenv)

    # Check tags
    tags = os.path.join(repo['repo'], repo['tags'])
    if os.path.isdir(tags) and saltenv in os.listdir(tags):
        return os.path.join(tags, saltenv)

    return None


def find_file(path, tgt_env='base', **kwargs):  # pylint: disable=W0613
    '''
    Find the first file to match the path and ref. This operates similarly to
    the roots file sever but with assumptions of the directory structure
    based on svn standard practices.
    '''
    fnd = {'path': '',
           'rel': ''}
    if os.path.isabs(path) or tgt_env not in envs():
        return fnd

    for repo in init():
        env_root = _env_root(repo, tgt_env)
        if env_root is None:
            # Environment not found, try the next repo
            continue
        if repo['mountpoint'] \
                and not path.startswith(repo['mountpoint'] + os.path.sep):
            continue
        repo_path = path[len(repo['mountpoint']):].lstrip(os.path.sep)
        if repo['root']:
            repo_path = os.path.join(repo['root'], repo_path)

        full = os.path.join(env_root, repo_path)
        if os.path.isfile(full):
            fnd['rel'] = path
            fnd['path'] = full
            return fnd
    return fnd


def serve_file(load, fnd):
    '''
    Return a chunk from a file based on the data received
    '''
    if 'env' in load:
        salt.utils.warn_until(
            'Boron',
            'Passing a salt environment should be done using \'saltenv\' '
            'not \'env\'. This functionality will be removed in Salt Boron.'
        )
        load['saltenv'] = load.pop('env')

    ret = {'data': '',
           'dest': ''}
    if not all(x in load for x in ('path', 'loc', 'saltenv')):
        return ret
    if not fnd['path']:
        return ret
    ret['dest'] = fnd['rel']
    gzip = load.get('gzip', None)
    with salt.utils.fopen(fnd['path'], 'rb') as fp_:
        fp_.seek(load['loc'])
        data = fp_.read(__opts__['file_buffer_size'])
        if gzip and data:
            data = salt.utils.gzip_util.compress(data, gzip)
            ret['gzip'] = gzip
        ret['data'] = data
    return ret


def file_hash(load, fnd):
    '''
    Return a file hash, the hash type is set in the master config file
    '''
    if 'env' in load:
        salt.utils.warn_until(
            'Boron',
            'Passing a salt environment should be done using \'saltenv\' '
            'not \'env\'. This functionality will be removed in Salt Boron.'
        )
        load['saltenv'] = load.pop('env')

    if not all(x in load for x in ('path', 'saltenv')):
        return ''
    saltenv = load['saltenv']
    if saltenv == 'base':
        saltenv = 'trunk'
    ret = {}
    relpath = fnd['rel']
    path = fnd['path']

    # If the file doesn't exist, we can't get a hash
    if not path or not os.path.isfile(path):
        return ret

    # Set the hash_type as it is determined by config
    ret['hash_type'] = __opts__['hash_type']

    # Check if the hash is cached
    # Cache file's contents should be "hash:mtime"
    cache_path = os.path.join(__opts__['cachedir'],
                              'svnfs/hash',
                              saltenv,
                              '{0}.hash.{1}'.format(relpath,
                                                    __opts__['hash_type']))
    # If we have a cache, serve that if the mtime hasn't changed
    if os.path.exists(cache_path):
        with salt.utils.fopen(cache_path, 'rb') as fp_:
            hsum, mtime = fp_.read().split(':')
            if os.path.getmtime(path) == mtime:
                # check if mtime changed
                ret['hsum'] = hsum
                return ret

    # if we don't have a cache entry-- lets make one
    ret['hsum'] = salt.utils.get_hash(path, __opts__['hash_type'])
    cache_dir = os.path.dirname(cache_path)
    # make cache directory if it doesn't exist
    if not os.path.exists(cache_dir):
        os.makedirs(cache_dir)
    # save the cache object "hash:mtime"
    with salt.utils.fopen(cache_path, 'w') as fp_:
        fp_.write('{0}:{1}'.format(ret['hsum'], os.path.getmtime(path)))

    return ret


def _file_lists(load, form):
    '''
    Return a dict containing the file lists for files, dirs, emtydirs and symlinks
    '''
    if 'env' in load:
        salt.utils.warn_until(
            'Boron',
            'Passing a salt environment should be done using \'saltenv\' '
            'not \'env\'. This functionality will be removed in Salt Boron.'
        )
        load['saltenv'] = load.pop('env')

    if 'saltenv' not in load or load['saltenv'] not in envs():
        return []

    list_cachedir = os.path.join(__opts__['cachedir'], 'file_lists/svnfs')
    if not os.path.isdir(list_cachedir):
        try:
            os.makedirs(list_cachedir)
        except os.error:
            log.critical('Unable to make cachedir {0}'.format(list_cachedir))
            return []
    list_cache = os.path.join(list_cachedir, '{0}.p'.format(load['saltenv']))
    w_lock = os.path.join(list_cachedir, '.{0}.w'.format(load['saltenv']))
    cache_match, refresh_cache, save_cache = \
        salt.fileserver.check_file_list_cache(
            __opts__, form, list_cache, w_lock
        )
    if cache_match is not None:
        return cache_match
    if refresh_cache:
        ret = {
            'files': set(),
            'dirs': set(),
            'empty_dirs': set()
        }
        for repo in init():
            env_root = _env_root(repo, load['saltenv'])
            if env_root is None:
                # Environment not found, try the next repo
                continue
            if repo['root']:
                env_root = \
                    os.path.join(env_root, repo['root']).rstrip(os.path.sep)
                if not os.path.isdir(env_root):
                    # svnfs root (global or per-remote) does not exist in env
                    continue

            for root, dirs, files in os.walk(env_root):
                relpath = os.path.relpath(root, env_root)
                dir_rel_fn = os.path.join(repo['mountpoint'], relpath)
                if relpath != '.':
                    ret['dirs'].add(dir_rel_fn)
                    if len(dirs) == 0 and len(files) == 0:
                        ret['empty_dirs'].add(dir_rel_fn)
                for fname in files:
                    rel_fn = os.path.relpath(
                                os.path.join(root, fname),
                                env_root
                            )
                    ret['files'].add(os.path.join(repo['mountpoint'], rel_fn))
        # Convert all compiled sets to lists
        for key in ret:
            ret[key] = sorted(ret[key])
        if save_cache:
            salt.fileserver.write_file_list_cache(
                __opts__, ret, list_cache, w_lock
            )
        return ret.get(form, [])
    # Shouldn't get here, but if we do, this prevents a TypeError
    return []


def file_list(load):
    '''
    Return a list of all files on the file server in a specified
    environment
    '''
    return _file_lists(load, 'files')


def file_list_emptydirs(load):
    '''
    Return a list of all empty directories on the master
    '''
    return _file_lists(load, 'empty_dirs')


def dir_list(load):
    '''
    Return a list of all directories on the master
    '''
    return _file_lists(load, 'dirs')<|MERGE_RESOLUTION|>--- conflicted
+++ resolved
@@ -37,11 +37,7 @@
 import os
 import shutil
 from datetime import datetime
-<<<<<<< HEAD
-=======
-from salt._compat import text_type as _text_type
 from salt.exceptions import FileserverConfigError
->>>>>>> 5573b186
 
 PER_REMOTE_PARAMS = ('mountpoint', 'root', 'trunk', 'branches', 'tags')
 
@@ -349,7 +345,7 @@
                     continue
             except TypeError:
                 # remote was non-string, try again
-                if _text_type(remote) not in repo['url']:
+                if six.text_type(remote) not in repo['url']:
                     continue
         success, failed = _do_clear_lock(repo)
         cleared.extend(success)
@@ -395,7 +391,7 @@
                     continue
             except TypeError:
                 # remote was non-string, try again
-                if not fnmatch.fnmatch(repo['url'], _text_type(remote)):
+                if not fnmatch.fnmatch(repo['url'], six.text_type(remote)):
                     continue
         success, failed = _do_lock(repo)
         locked.extend(success)
