# -*- coding: utf-8 -*-
'''
Routines to set up a minion
'''
# Import python libs
from __future__ import absolute_import, print_function, with_statement
import os
import re
import sys
import copy
import time
import types
import signal
import fnmatch
import logging
import threading
import traceback
import contextlib
import multiprocessing
from random import randint, shuffle
from stat import S_IMODE

# Import Salt Libs
# pylint: disable=import-error,no-name-in-module,redefined-builtin
import salt.ext.six as six
if six.PY3:
    import ipaddress
else:
    import salt.ext.ipaddress as ipaddress
from salt.ext.six.moves import range
# pylint: enable=no-name-in-module,redefined-builtin

# Import third party libs
try:
    import zmq
    # TODO: cleanup
    import zmq.eventloop.ioloop
    # support pyzmq 13.0.x, TODO: remove once we force people to 14.0.x
    if not hasattr(zmq.eventloop.ioloop, 'ZMQIOLoop'):
        zmq.eventloop.ioloop.ZMQIOLoop = zmq.eventloop.ioloop.IOLoop
    LOOP_CLASS = zmq.eventloop.ioloop.ZMQIOLoop
    HAS_ZMQ = True
except ImportError:
    import tornado.ioloop
    LOOP_CLASS = tornado.ioloop.IOLoop
    HAS_ZMQ = False

HAS_RANGE = False
try:
    import seco.range
    HAS_RANGE = True
except ImportError:
    pass

HAS_PSUTIL = False
try:
    import salt.utils.psutil_compat as psutil
    HAS_PSUTIL = True
except ImportError:
    pass

HAS_RESOURCE = False
try:
    import resource
    HAS_RESOURCE = True
except ImportError:
    pass

try:
    import zmq.utils.monitor
    HAS_ZMQ_MONITOR = True
except ImportError:
    HAS_ZMQ_MONITOR = False
# pylint: enable=import-error

# Import salt libs
import salt
import salt.client
import salt.crypt
import salt.loader
import salt.beacons
import salt.engines
import salt.payload
import salt.syspaths
import salt.utils
import salt.utils.context
import salt.utils.jid
import salt.pillar
import salt.utils.args
import salt.utils.event
import salt.utils.minions
import salt.utils.schedule
import salt.utils.error
import salt.utils.zeromq
import salt.defaults.exitcodes
import salt.cli.daemons
import salt.log.setup

from salt.config import DEFAULT_MINION_OPTS
from salt.defaults import DEFAULT_TARGET_DELIM
from salt.executors import FUNCTION_EXECUTORS
from salt.utils.debug import enable_sigusr1_handler
from salt.utils.event import tagify
from salt.utils.odict import OrderedDict
from salt.utils.process import (default_signals,
                                SignalHandlingMultiprocessingProcess,
                                ProcessManager)
from salt.exceptions import (
    CommandExecutionError,
    CommandNotFoundError,
    SaltInvocationError,
    SaltReqTimeoutError,
    SaltClientError,
    SaltSystemExit,
    SaltDaemonNotRunning,
    SaltException,
)


import tornado.gen  # pylint: disable=F0401
import tornado.ioloop  # pylint: disable=F0401

log = logging.getLogger(__name__)

# To set up a minion:
# 1. Read in the configuration
# 2. Generate the function mapping dict
# 3. Authenticate with the master
# 4. Store the AES key
# 5. Connect to the publisher
# 6. Handle publications


def resolve_dns(opts, fallback=True):
    '''
    Resolves the master_ip and master_uri options
    '''
    ret = {}
    check_dns = True
    if (opts.get('file_client', 'remote') == 'local' and
            not opts.get('use_master_when_local', False)):
        check_dns = False

    if check_dns is True:
        # Because I import salt.log below I need to re-import salt.utils here
        import salt.utils
        try:
            if opts['master'] == '':
                raise SaltSystemExit
            ret['master_ip'] = \
                    salt.utils.dns_check(opts['master'], True, opts['ipv6'])
        except SaltClientError:
            if opts['retry_dns']:
                while True:
                    import salt.log
                    msg = ('Master hostname: \'{0}\' not found. Retrying in {1} '
                           'seconds').format(opts['master'], opts['retry_dns'])
                    if salt.log.setup.is_console_configured():
                        log.error(msg)
                    else:
                        print('WARNING: {0}'.format(msg))
                    time.sleep(opts['retry_dns'])
                    try:
                        ret['master_ip'] = salt.utils.dns_check(
                            opts['master'], True, opts['ipv6']
                        )
                        break
                    except SaltClientError:
                        pass
            else:
                if fallback:
                    ret['master_ip'] = '127.0.0.1'
                else:
                    raise
        except SaltSystemExit:
            unknown_str = 'unknown address'
            master = opts.get('master', unknown_str)
            if master == '':
                master = unknown_str
            if opts.get('__role') == 'syndic':
                err = 'Master address: \'{0}\' could not be resolved. Invalid or unresolveable address. Set \'syndic_master\' value in minion config.'.format(master)
            else:
                err = 'Master address: \'{0}\' could not be resolved. Invalid or unresolveable address. Set \'master\' value in minion config.'.format(master)
            log.error(err)
            raise SaltSystemExit(code=42, msg=err)
    else:
        ret['master_ip'] = '127.0.0.1'

    if 'master_ip' in ret and 'master_ip' in opts:
        if ret['master_ip'] != opts['master_ip']:
            log.warning('Master ip address changed from {0} to {1}'.format(opts['master_ip'],
                                                                          ret['master_ip'])
            )
    ret['master_uri'] = 'tcp://{ip}:{port}'.format(ip=ret['master_ip'],
                                                   port=opts['master_port'])
    return ret


def prep_ip_port(opts):
    ret = {}
    if opts['master_uri_format'] == 'ip_only':
        ret['master'] = opts['master']
    else:
        ip_port = opts['master'].rsplit(":", 1)
        if len(ip_port) == 1:
            # e.g. master: mysaltmaster
            ret['master'] = ip_port[0]
        else:
            # e.g. master: localhost:1234
            # e.g. master: 127.0.0.1:1234
            # e.g. master: ::1:1234
            ret['master'] = ip_port[0]
            ret['master_port'] = ip_port[1]
    return ret


def get_proc_dir(cachedir, **kwargs):
    '''
    Given the cache directory, return the directory that process data is
    stored in, creating it if it doesn't exist.
    The following optional Keyword Arguments are handled:

    mode: which is anything os.makedir would accept as mode.

    uid: the uid to set, if not set, or it is None or -1 no changes are
         made. Same applies if the directory is already owned by this
         uid. Must be int. Works only on unix/unix like systems.

    gid: the gid to set, if not set, or it is None or -1 no changes are
         made. Same applies if the directory is already owned by this
         gid. Must be int. Works only on unix/unix like systems.
    '''
    fn_ = os.path.join(cachedir, 'proc')
    mode = kwargs.pop('mode', None)

    if mode is None:
        mode = {}
    else:
        mode = {'mode': mode}

    if not os.path.isdir(fn_):
        # proc_dir is not present, create it with mode settings
        os.makedirs(fn_, **mode)

    d_stat = os.stat(fn_)

    # if mode is not an empty dict then we have an explicit
    # dir mode. So lets check if mode needs to be changed.
    if mode:
        mode_part = S_IMODE(d_stat.st_mode)
        if mode_part != mode['mode']:
            os.chmod(fn_, (d_stat.st_mode ^ mode_part) | mode['mode'])

    if hasattr(os, 'chown'):
        # only on unix/unix like systems
        uid = kwargs.pop('uid', -1)
        gid = kwargs.pop('gid', -1)

        # if uid and gid are both -1 then go ahead with
        # no changes at all
        if (d_stat.st_uid != uid or d_stat.st_gid != gid) and \
                [i for i in (uid, gid) if i != -1]:
            os.chown(fn_, uid, gid)

    return fn_


def parse_args_and_kwargs(func, args, data=None):
    '''
    Wrap load_args_and_kwargs
    '''
    salt.utils.warn_until(
        'Carbon',
        'salt.minion.parse_args_and_kwargs() has been renamed to '
        'salt.minion.load_args_and_kwargs(). Please change this function call '
        'before the Carbon release of Salt.'
    )
    return load_args_and_kwargs(func, args, data=data)


def load_args_and_kwargs(func, args, data=None, ignore_invalid=False):
    '''
    Detect the args and kwargs that need to be passed to a function call, and
    check them against what was passed.
    '''
    argspec = salt.utils.args.get_function_argspec(func)
    _args = []
    _kwargs = {}
    invalid_kwargs = []

    for arg in args:
        if isinstance(arg, six.string_types):
            string_arg, string_kwarg = salt.utils.args.parse_input([arg], condition=False)  # pylint: disable=W0632
            if string_arg:
                # Don't append the version that was just derived from parse_cli
                # above, that would result in a 2nd call to
                # salt.utils.cli.yamlify_arg(), which could mangle the input.
                _args.append(arg)
            elif string_kwarg:
                salt.utils.warn_until(
                    'Carbon',
                    'The list of function args and kwargs should be parsed '
                    'by salt.utils.args.parse_input() before calling '
                    'salt.minion.load_args_and_kwargs().'
                )
                if argspec.keywords or next(six.iterkeys(string_kwarg)) in argspec.args:
                    # Function supports **kwargs or is a positional argument to
                    # the function.
                    _kwargs.update(string_kwarg)
                else:
                    # **kwargs not in argspec and parsed argument name not in
                    # list of positional arguments. This keyword argument is
                    # invalid.
                    for key, val in six.iteritems(string_kwarg):
                        invalid_kwargs.append('{0}={1}'.format(key, val))
                continue

        # if the arg is a dict with __kwarg__ == True, then its a kwarg
        elif isinstance(arg, dict) and arg.pop('__kwarg__', False) is True:
            for key, val in six.iteritems(arg):
                if argspec.keywords or key in argspec.args:
                    # Function supports **kwargs or is a positional argument to
                    # the function.
                    _kwargs[key] = val
                else:
                    # **kwargs not in argspec and parsed argument name not in
                    # list of positional arguments. This keyword argument is
                    # invalid.
                    invalid_kwargs.append('{0}={1}'.format(key, val))
            continue

        else:
            _args.append(arg)

    if invalid_kwargs and not ignore_invalid:
        salt.utils.invalid_kwargs(invalid_kwargs)

    if argspec.keywords and isinstance(data, dict):
        # this function accepts **kwargs, pack in the publish data
        for key, val in six.iteritems(data):
            _kwargs['__pub_{0}'.format(key)] = val

    return _args, _kwargs


class MinionBase(object):
    def __init__(self, opts):
        self.opts = opts

    @staticmethod
    def process_schedule(minion, loop_interval):
        try:
            if hasattr(minion, 'schedule'):
                minion.schedule.eval()
            else:
                log.error('Minion scheduler not initialized. Scheduled jobs will not be run.')
                return
            # Check if scheduler requires lower loop interval than
            # the loop_interval setting
            if minion.schedule.loop_interval < loop_interval:
                loop_interval = minion.schedule.loop_interval
                log.debug(
                    'Overriding loop_interval because of scheduled jobs.'
                )
        except Exception as exc:
            log.error(
                'Exception {0} occurred in scheduled job'.format(exc)
            )
        return loop_interval

    def process_beacons(self, functions):
        '''
        Evaluate all of the configured beacons, grab the config again in case
        the pillar or grains changed
        '''
        if 'config.merge' in functions:
            b_conf = functions['config.merge']('beacons')
            if b_conf:
                return self.beacons.process(b_conf)  # pylint: disable=no-member
        return []

    @tornado.gen.coroutine
    def eval_master(self,
                    opts,
                    timeout=60,
                    safe=True,
                    failed=False):
        '''
        Evaluates and returns a tuple of the current master address and the pub_channel.

        In standard mode, just creates a pub_channel with the given master address.

        With master_type=func evaluates the current master address from the given
        module and then creates a pub_channel.

        With master_type=failover takes the list of masters and loops through them.
        The first one that allows the minion to create a pub_channel is then
        returned. If this function is called outside the minions initialization
        phase (for example from the minions main event-loop when a master connection
        loss was detected), 'failed' should be set to True. The current
        (possibly failed) master will then be removed from the list of masters.
        '''
        # check if master_type was altered from its default
        if opts['master_type'] != 'str' and opts['__role'] != 'syndic':
            # check for a valid keyword
            if opts['master_type'] == 'func':
                # split module and function and try loading the module
                mod, fun = opts['master'].split('.')
                try:
                    master_mod = salt.loader.raw_mod(opts, mod, fun)
                    if not master_mod:
                        raise TypeError
                    # we take whatever the module returns as master address
                    opts['master'] = master_mod[mod + '.' + fun]()
                except TypeError:
                    msg = ('Failed to evaluate master address from '
                           'module \'{0}\''.format(opts['master']))
                    log.error(msg)
                    sys.exit(salt.defaults.exitcodes.EX_GENERIC)
                log.info('Evaluated master from module: {0}'.format(master_mod))

            # if failover is set, master has to be of type list
            elif opts['master_type'] == 'failover':
                if isinstance(opts['master'], list):
                    log.info('Got list of available master addresses:'
                             ' {0}'.format(opts['master']))
                    if opts['master_shuffle']:
<<<<<<< HEAD
                        if opts['master_failback']:
                            secondary_masters = opts['master'][1:]
                            shuffle(secondary_masters)
                            opts['master'][1:] = secondary_masters
                        else:
                            shuffle(opts['master'])
                    opts['auth_tries'] = 0
                    if opts['master_failback'] and opts['master_failback_interval'] == 0:
                        opts['master_failback_interval'] = opts['master_alive_interval']
=======
                        shuffle(opts['master'])
                    opts['auth_tries'] = 0
>>>>>>> cc224b87
                # if opts['master'] is a str and we have never created opts['master_list']
                elif isinstance(opts['master'], str) and ('master_list' not in opts):
                    # We have a string, but a list was what was intended. Convert.
                    # See issue 23611 for details
                    opts['master'] = [opts['master']]
                elif opts['__role'] == 'syndic':
                    log.info('Syndic setting master_syndic to \'{0}\''.format(opts['master']))

                # if failed=True, the minion was previously connected
                # we're probably called from the minions main-event-loop
                # because a master connection loss was detected. remove
                # the possibly failed master from the list of masters.
                elif failed:
                    log.info('Moving possibly failed master {0} to the end of'
                             ' the list of masters'.format(opts['master']))
                    if opts['master'] in opts['master_list']:
                        # create new list of master with the possibly failed
                        # one moved to the end
                        failed_master = opts['master']
                        opts['master'] = [x for x in opts['master_list'] if opts['master'] != x]
                        opts['master'].append(failed_master)
                    else:
                        opts['master'] = opts['master_list']
                else:
                    msg = ('master_type set to \'failover\' but \'master\' '
                           'is not of type list but of type '
                           '{0}'.format(type(opts['master'])))
                    log.error(msg)
                    sys.exit(salt.defaults.exitcodes.EX_GENERIC)
                # If failover is set, minion have to failover on DNS errors instead of retry DNS resolve.
                # See issue 21082 for details
                if opts['retry_dns']:
                    msg = ('\'master_type\' set to \'failover\' but \'retry_dns\' is not 0. '
                           'Setting \'retry_dns\' to 0 to failover to the next master on DNS errors.')
                    log.critical(msg)
                    opts['retry_dns'] = 0
            else:
                msg = ('Invalid keyword \'{0}\' for variable '
                       '\'master_type\''.format(opts['master_type']))
                log.error(msg)
                sys.exit(salt.defaults.exitcodes.EX_GENERIC)

        # FIXME: if SMinion don't define io_loop, it can't switch master see #29088
        # Specify kwargs for the channel factory so that SMinion doesn't need to define an io_loop
        # (The channel factories will set a default if the kwarg isn't passed)
        factory_kwargs = {'timeout': timeout, 'safe': safe}
        if getattr(self, 'io_loop', None):
            factory_kwargs['io_loop'] = self.io_loop  # pylint: disable=no-member

        tries = opts.get('master_tries', 1)
        attempts = 0

        # if we have a list of masters, loop through them and be
        # happy with the first one that allows us to connect
        if isinstance(opts['master'], list):
            conn = False
            # shuffle the masters and then loop through them
            local_masters = copy.copy(opts['master'])
            last_exc = None

            while True:
                attempts += 1
                if tries > 0:
                    log.debug('Connecting to master. Attempt {0} '
                              'of {1}'.format(attempts, tries)
                    )
                else:
                    log.debug('Connecting to master. Attempt {0} '
                              '(infinite attempts)'.format(attempts)
                    )
                for master in local_masters:
                    opts['master'] = master
                    opts.update(prep_ip_port(opts))
                    opts.update(resolve_dns(opts))
                    self.opts = opts

                    # on first run, update self.opts with the whole master list
                    # to enable a minion to re-use old masters if they get fixed
                    if 'master_list' not in opts:
                        opts['master_list'] = local_masters

                    try:
                        pub_channel = salt.transport.client.AsyncPubChannel.factory(opts, **factory_kwargs)
                        yield pub_channel.connect()
                        conn = True
                        break
                    except SaltClientError as exc:
                        last_exc = exc
                        msg = ('Master {0} could not be reached, trying '
                               'next master (if any)'.format(opts['master']))
                        log.info(msg)
                        continue

                if not conn:
                    if attempts == tries:
                        # Exhausted all attempts. Return exception.
                        self.connected = False
                        msg = ('No master could be reached or all masters '
                               'denied the minions connection attempt.')
                        log.error(msg)
                        # If the code reaches this point, 'last_exc'
                        # should already be set.
                        raise last_exc  # pylint: disable=E0702
                else:
                    self.tok = pub_channel.auth.gen_token('salt')
                    self.connected = True
                    raise tornado.gen.Return((opts['master'], pub_channel))

        # single master sign in
        else:
            while True:
                attempts += 1
                if tries > 0:
                    log.debug('Connecting to master. Attempt {0} '
                              'of {1}'.format(attempts, tries)
                    )
                else:
                    log.debug('Connecting to master. Attempt {0} '
                              '(infinite attempts)'.format(attempts)
                    )
                opts.update(prep_ip_port(opts))
                opts.update(resolve_dns(opts))
                try:
                    pub_channel = salt.transport.client.AsyncPubChannel.factory(self.opts, **factory_kwargs)
                    yield pub_channel.connect()
                    self.tok = pub_channel.auth.gen_token('salt')
                    self.connected = True
                    raise tornado.gen.Return((opts['master'], pub_channel))
                except SaltClientError as exc:
                    if attempts == tries:
                        # Exhausted all attempts. Return exception.
                        self.connected = False
                        raise exc


class SMinion(MinionBase):
    '''
    Create an object that has loaded all of the minion module functions,
    grains, modules, returners etc.  The SMinion allows developers to
    generate all of the salt minion functions and present them with these
    functions for general use.
    '''
    def __init__(self, opts):
        # Late setup of the opts grains, so we can log from the grains module
        opts['grains'] = salt.loader.grains(opts)
        super(SMinion, self).__init__(opts)

        # Clean out the proc directory (default /var/cache/salt/minion/proc)
<<<<<<< HEAD
        if (self.opts.get('file_client', 'remote') == 'remote'
                or self.opts.get('use_master_when_local', False)):
            if HAS_ZMQ:
                zmq.eventloop.ioloop.install()
            io_loop = LOOP_CLASS.current()
            io_loop.run_sync(
                lambda: self.eval_master(self.opts, failed=True)
            )
=======
        if (self.opts.get('file_client', 'remote') == 'remote' or
                self.opts.get('use_master_when_local', False)):
            # actually eval_master returns the future and we need to wait for it
            self.io_loop = zmq.eventloop.ioloop.ZMQIOLoop()
            self.io_loop.run_sync(lambda: self.eval_master(self.opts, failed=True))
>>>>>>> cc224b87
        self.gen_modules(initial_load=True)

        # If configured, cache pillar data on the minion
        if self.opts['file_client'] == 'remote' and self.opts.get('minion_pillar_cache', False):
            import yaml
            pdir = os.path.join(self.opts['cachedir'], 'pillar')
            if not os.path.isdir(pdir):
                os.makedirs(pdir, 0o700)
            ptop = os.path.join(pdir, 'top.sls')
            if self.opts['environment'] is not None:
                penv = self.opts['environment']
            else:
                penv = 'base'
            cache_top = {penv: {self.opts['id']: ['cache']}}
            with salt.utils.fopen(ptop, 'wb') as fp_:
                fp_.write(yaml.dump(cache_top))
                os.chmod(ptop, 0o600)
            cache_sls = os.path.join(pdir, 'cache.sls')
            with salt.utils.fopen(cache_sls, 'wb') as fp_:
                fp_.write(yaml.dump(self.opts['pillar']))
                os.chmod(cache_sls, 0o600)

    def gen_modules(self, initial_load=False):
        '''
        Load all of the modules for the minion
        '''
        self.opts['pillar'] = salt.pillar.get_pillar(
            self.opts,
            self.opts['grains'],
            self.opts['id'],
            self.opts['environment'],
            pillarenv=self.opts.get('pillarenv'),
        ).compile_pillar()
        self.utils = salt.loader.utils(self.opts)
        self.functions = salt.loader.minion_mods(self.opts, utils=self.utils,
                                                 include_errors=True)
        self.serializers = salt.loader.serializers(self.opts)
        self.returners = salt.loader.returners(self.opts, self.functions)
        self.proxy = salt.loader.proxy(self.opts, self.functions, self.returners, None)
        # TODO: remove
        self.function_errors = {}  # Keep the funcs clean
        self.states = salt.loader.states(self.opts,
                self.functions,
                self.utils,
                self.serializers)
        self.rend = salt.loader.render(self.opts, self.functions)
        self.matcher = Matcher(self.opts, self.functions)
        self.functions['sys.reload_modules'] = self.gen_modules
        self.executors = salt.loader.executors(self.opts)


class MasterMinion(object):
    '''
    Create a fully loaded minion function object for generic use on the
    master. What makes this class different is that the pillar is
    omitted, otherwise everything else is loaded cleanly.
    '''
    def __init__(
            self,
            opts,
            returners=True,
            states=True,
            rend=True,
            matcher=True,
            whitelist=None):
        self.opts = salt.config.minion_config(opts['conf_file'])
        self.opts.update(opts)
        self.whitelist = whitelist
        self.opts['grains'] = salt.loader.grains(opts)
        self.opts['pillar'] = {}
        self.mk_returners = returners
        self.mk_states = states
        self.mk_rend = rend
        self.mk_matcher = matcher
        self.gen_modules(initial_load=True)

    def gen_modules(self, initial_load=False):
        '''
        Load all of the modules for the minion
        '''
        self.utils = salt.loader.utils(self.opts)
        self.functions = salt.loader.minion_mods(
            self.opts,
            utils=self.utils,
            whitelist=self.whitelist,
            initial_load=initial_load)
        self.serializers = salt.loader.serializers(self.opts)
        if self.mk_returners:
            self.returners = salt.loader.returners(self.opts, self.functions)
        if self.mk_states:
            self.states = salt.loader.states(self.opts,
                                             self.functions,
                                             self.utils,
                                             self.serializers)
        if self.mk_rend:
            self.rend = salt.loader.render(self.opts, self.functions)
        if self.mk_matcher:
            self.matcher = Matcher(self.opts, self.functions)
        self.functions['sys.reload_modules'] = self.gen_modules


class MultiMinion(MinionBase):
    '''
    Create a multi minion interface, this creates as many minions as are
    defined in the master option and binds each minion object to a respective
    master.
    '''
    # timeout for one of the minions to auth with a master
    MINION_CONNECT_TIMEOUT = 5

    def __init__(self, opts):
        super(MultiMinion, self).__init__(opts)
        self.auth_wait = self.opts['acceptance_wait_time']
        self.max_auth_wait = self.opts['acceptance_wait_time_max']

        if HAS_ZMQ:
            zmq.eventloop.ioloop.install()
        self.io_loop = LOOP_CLASS.current()

    def _spawn_minions(self):
        '''
        Spawn all the coroutines which will sign in to masters
        '''
        if not isinstance(self.opts['master'], list):
            log.error(
                'Attempting to start a multimaster system with one master')
            sys.exit(salt.defaults.exitcodes.EX_GENERIC)
        # Check that for tcp ipc_mode that we have either default ports or
        # lists of ports
        if self.opts.get('ipc_mode') == 'tcp' and (
                    (not isinstance(self.opts['tcp_pub_port'], list) and
                    self.opts['tcp_pub_port'] != 4510) or
                    (not isinstance(self.opts['tcp_pull_port'], list) and
                    self.opts['tcp_pull_port'] != 4511)
                ):
            raise SaltException('For multi-master, tcp_(pub/pull)_port '
                                'settings must be lists of ports, or the '
                                'default 4510 and 4511')
        masternumber = 0
        for master in set(self.opts['master']):
            s_opts = copy.deepcopy(self.opts)
            s_opts['master'] = master
            s_opts['multimaster'] = True
            s_opts['auth_timeout'] = self.MINION_CONNECT_TIMEOUT
            if self.opts.get('ipc_mode') == 'tcp':
                # If one is a list, we can assume both are, because of check above
                if isinstance(self.opts['tcp_pub_port'], list):
                    s_opts['tcp_pub_port'] = self.opts['tcp_pub_port'][masternumber]
                    s_opts['tcp_pull_port'] = self.opts['tcp_pull_port'][masternumber]
                else:
                    s_opts['tcp_pub_port'] = self.opts['tcp_pub_port'] + (masternumber * 2)
                    s_opts['tcp_pull_port'] = self.opts['tcp_pull_port'] + (masternumber * 2)
            self.io_loop.spawn_callback(self._connect_minion, s_opts)
            masternumber += 1

    @tornado.gen.coroutine
    def _connect_minion(self, opts):
        '''
        Create a minion, and asynchronously connect it to a master
        '''
        last = 0  # never have we signed in
        auth_wait = opts['acceptance_wait_time']
        while True:
            try:
                minion = Minion(opts,
                                self.MINION_CONNECT_TIMEOUT,
                                False,
                                io_loop=self.io_loop,
                                loaded_base_name='salt.loader.{0}'.format(opts['master']),
                                )
                yield minion.connect_master()
                minion.tune_in(start=False)
                break
            except SaltClientError as exc:
                log.error('Error while bringing up minion for multi-master. Is master at {0} responding?'.format(opts['master']))
                last = time.time()
                if auth_wait < self.max_auth_wait:
                    auth_wait += self.auth_wait
                yield tornado.gen.sleep(auth_wait)  # TODO: log?
            except Exception as e:
                log.critical('Unexpected error while connecting to {0}'.format(opts['master']), exc_info=True)

    # Multi Master Tune In
    def tune_in(self):
        '''
        Bind to the masters

        This loop will attempt to create connections to masters it hasn't connected
        to yet, but once the initial connection is made it is up to ZMQ to do the
        reconnect (don't know of an API to get the state here in salt)
        '''
        # Fire off all the minion coroutines
        self.minions = self._spawn_minions()

        # serve forever!
        self.io_loop.start()


class Minion(MinionBase):
    '''
    This class instantiates a minion, runs connections for a minion,
    and loads all of the functions into the minion
    '''
    def __init__(self, opts, timeout=60, safe=True, loaded_base_name=None, io_loop=None):  # pylint: disable=W0231
        '''
        Pass in the options dict
        '''
        # this means that the parent class doesn't know *which* master we connect to
        super(Minion, self).__init__(opts)
        self.timeout = timeout
        self.safe = safe

        self._running = None
        self.win_proc = []
        self.loaded_base_name = loaded_base_name
        self.connected = False

        if io_loop is None:
            if HAS_ZMQ:
                zmq.eventloop.ioloop.install()
            self.io_loop = LOOP_CLASS.current()
        else:
            self.io_loop = io_loop

        # Warn if ZMQ < 3.2
        if HAS_ZMQ:
            try:
                zmq_version_info = zmq.zmq_version_info()
            except AttributeError:
                # PyZMQ <= 2.1.9 does not have zmq_version_info, fall back to
                # using zmq.zmq_version() and build a version info tuple.
                zmq_version_info = tuple(
                    [int(x) for x in zmq.zmq_version().split('.')]  # pylint: disable=no-member
                )
            if zmq_version_info < (3, 2):
                log.warning(
                    'You have a version of ZMQ less than ZMQ 3.2! There are '
                    'known connection keep-alive issues with ZMQ < 3.2 which '
                    'may result in loss of contact with minions. Please '
                    'upgrade your ZMQ!'
                )
        # Late setup the of the opts grains, so we can log from the grains
        # module.  If this is a proxy, however, we need to init the proxymodule
        # before we can get the grains.  We do this for proxies in the
        # post_master_init
        if not salt.utils.is_proxy():
            self.opts['grains'] = salt.loader.grains(opts)

        log.info('Creating minion process manager')
        self.process_manager = ProcessManager(name='MinionProcessManager')
        self.io_loop.spawn_callback(self.process_manager.run, async=True)
        self.io_loop.spawn_callback(salt.engines.start_engines, self.opts, self.process_manager)

        # Install the SIGINT/SIGTERM handlers if not done so far
        if signal.getsignal(signal.SIGINT) is signal.SIG_DFL:
            # No custom signal handling was added, install our own
            signal.signal(signal.SIGINT, self._handle_signals)

        if signal.getsignal(signal.SIGTERM) is signal.SIG_DFL:
            # No custom signal handling was added, install our own
            signal.signal(signal.SIGINT, self._handle_signals)

    def _handle_signals(self, signum, sigframe):  # pylint: disable=unused-argument
        self._running = False
        # escalate the signals to the process manager
        self.process_manager.stop_restarting()
        self.process_manager.send_signal_to_processes(signum)
        # kill any remaining processes
        self.process_manager.kill_children()
        exit(0)

    def sync_connect_master(self, timeout=None):
        '''
        Block until we are connected to a master
        '''
        self._sync_connect_master_success = False
        log.debug("sync_connect_master")

        def on_connect_master_future_done(future):
            self._sync_connect_master_success = True
            self.io_loop.stop()

        self._connect_master_future = self.connect_master()
        # finish connecting to master
        self._connect_master_future.add_done_callback(on_connect_master_future_done)
        if timeout:
            self.io_loop.call_later(timeout, self.io_loop.stop)
        try:
            self.io_loop.start()
        except KeyboardInterrupt:
            self.destroy()
        # I made the following 3 line oddity to preserve traceback.
        # Please read PR #23978 before changing, hopefully avoiding regressions.
        # Good luck, we're all counting on you.  Thanks.
        future_exception = self._connect_master_future.exc_info()
        if future_exception:
            # This needs to be re-raised to preserve restart_on_error behavior.
            raise six.reraise(*future_exception)
        if timeout and self._sync_connect_master_success is False:
            raise SaltDaemonNotRunning('Failed to connect to the salt-master')

    @tornado.gen.coroutine
    def connect_master(self):
        '''
        Return a future which will complete when you are connected to a master
        '''
        master, self.pub_channel = yield self.eval_master(self.opts, self.timeout, self.safe)
        yield self._post_master_init(master)

    # TODO: better name...
    @tornado.gen.coroutine
    def _post_master_init(self, master):
        '''
        Function to finish init after connecting to a master

        This is primarily loading modules, pillars, etc. (since they need
        to know which master they connected to)
        '''
        self.opts['master'] = master

        self.functions, self.returners, self.function_errors, self.executors = self._load_modules()
        self.opts['pillar'] = yield salt.pillar.get_async_pillar(
            self.opts,
            self.opts['grains'],
            self.opts['id'],
            self.opts['environment'],
            pillarenv=self.opts.get('pillarenv')
        ).compile_pillar()
        self.serial = salt.payload.Serial(self.opts)
        self.mod_opts = self._prep_mod_opts()
        self.matcher = Matcher(self.opts, self.functions)
        self.beacons = salt.beacons.Beacon(self.opts, self.functions)
        uid = salt.utils.get_uid(user=self.opts.get('user', None))
        self.proc_dir = get_proc_dir(self.opts['cachedir'], uid=uid)

        self.schedule = salt.utils.schedule.Schedule(
            self.opts,
            self.functions,
            self.returners)

        # add default scheduling jobs to the minions scheduler
        if self.opts['mine_enabled'] and 'mine.update' in self.functions:
            self.schedule.add_job({
                '__mine_interval':
                {
                    'function': 'mine.update',
                    'minutes': self.opts['mine_interval'],
                    'jid_include': True,
                    'maxrunning': 2,
                    'return_job': self.opts.get('mine_return_job', False)
                }
            }, persist=True)
            log.info('Added mine.update to scheduler')
        else:
            self.schedule.delete_job('__mine_interval', persist=True)

        # add master_alive job if enabled
        if (self.opts['transport'] != 'tcp' and
                self.opts['master_alive_interval'] > 0):
            self.schedule.add_job({
                '__master_alive':
                {
                    'function': 'status.master',
                    'seconds': self.opts['master_alive_interval'],
                    'jid_include': True,
                    'maxrunning': 1,
                    'kwargs': {'master': self.opts['master'],
                               'connected': True}
                }
            }, persist=True)
            if self.opts['master_failback'] and \
                    'master_list' in self.opts and \
                    self.opts['master'] != self.opts['master_list'][0]:
                self.schedule.add_job({
                    '__master_failback':
                    {
                        'function': 'status.ping_master',
                        'seconds': self.opts['master_failback_interval'],
                        'jid_include': True,
                        'maxrunning': 1,
                        'kwargs': {'master': self.opts['master_list'][0]}
                    }
                }, persist=True)
            else:
                self.schedule.delete_job('__master_failback', persist=True)
        else:
            self.schedule.delete_job('__master_alive', persist=True)
            self.schedule.delete_job('__master_failback', persist=True)

        self.grains_cache = self.opts['grains']

    def _return_retry_timer(self):
        '''
        Based on the minion configuration, either return a randomized timer or
        just return the value of the return_retry_timer.
        '''
        msg = 'Minion return retry timer set to {0} seconds'
        if self.opts.get('return_retry_timer_max'):
            try:
                random_retry = randint(self.opts['return_retry_timer'], self.opts['return_retry_timer_max'])
                log.debug(msg.format(random_retry) + ' (randomized)')
                return random_retry
            except ValueError:
                # Catch wiseguys using negative integers here
                log.error(
                    'Invalid value (return_retry_timer: {0} or return_retry_timer_max: {1})'
                    'both must be a positive integers'.format(
                        self.opts['return_retry_timer'],
                        self.opts['return_retry_timer_max'],
                    )
                )
                log.debug(msg.format(DEFAULT_MINION_OPTS['return_retry_timer']))
                return DEFAULT_MINION_OPTS['return_retry_timer']
        else:
            log.debug(msg.format(self.opts.get('return_retry_timer')))
            return self.opts.get('return_retry_timer')

    def _prep_mod_opts(self):
        '''
        Returns a copy of the opts with key bits stripped out
        '''
        mod_opts = {}
        for key, val in six.iteritems(self.opts):
            if key == 'logger':
                continue
            mod_opts[key] = val
        return mod_opts

    def _process_beacons(self):
        '''
        Process each beacon and send events if appropriate
        '''
        # Process Beacons
        try:
            beacons = self.process_beacons(self.functions)
        except Exception as exc:
            log.critical('Beacon processing failed: {0}. No beacons will be processed.'.format(traceback.format_exc(exc)))
            beacons = None
        if beacons:
            self._fire_master(events=beacons)
            for beacon in beacons:
                serialized_data = salt.utils.dicttrim.trim_dict(
                    self.serial.dumps(beacon['data']),
                    self.opts.get('max_event_size', 1048576),
                    is_msgpacked=True,
                )
                log.debug('Sending event - data = {0}'.format(beacon['data']))
                event = '{0}{1}{2}'.format(
                        beacon['tag'],
                        salt.utils.event.TAGEND,
                        serialized_data,
                )
                self.event_publisher.handle_publish(event, None)

    def _load_modules(self, force_refresh=False, notify=False, proxy=None):
        '''
        Return the functions and the returners loaded up from the loader
        module
        '''
        # if this is a *nix system AND modules_max_memory is set, lets enforce
        # a memory limit on module imports
        # this feature ONLY works on *nix like OSs (resource module doesn't work on windows)
        modules_max_memory = False
        if self.opts.get('modules_max_memory', -1) > 0 and HAS_PSUTIL and HAS_RESOURCE:
            log.debug('modules_max_memory set, enforcing a maximum of {0}'.format(self.opts['modules_max_memory']))
            modules_max_memory = True
            old_mem_limit = resource.getrlimit(resource.RLIMIT_AS)
            rss, vms = psutil.Process(os.getpid()).memory_info()
            mem_limit = rss + vms + self.opts['modules_max_memory']
            resource.setrlimit(resource.RLIMIT_AS, (mem_limit, mem_limit))
        elif self.opts.get('modules_max_memory', -1) > 0:
            if not HAS_PSUTIL:
                log.error('Unable to enforce modules_max_memory because psutil is missing')
            if not HAS_RESOURCE:
                log.error('Unable to enforce modules_max_memory because resource is missing')

        self.opts['grains'] = salt.loader.grains(self.opts, force_refresh)
        self.utils = salt.loader.utils(self.opts)
        if self.opts.get('multimaster', False):
            s_opts = copy.deepcopy(self.opts)
            functions = salt.loader.minion_mods(s_opts, utils=self.utils, proxy=proxy,
                                                loaded_base_name=self.loaded_base_name, notify=notify)
        else:
            functions = salt.loader.minion_mods(self.opts, utils=self.utils, notify=notify, proxy=proxy)
        returners = salt.loader.returners(self.opts, functions)
        errors = {}
        if '_errors' in functions:
            errors = functions['_errors']
            functions.pop('_errors')

        # we're done, reset the limits!
        if modules_max_memory is True:
            resource.setrlimit(resource.RLIMIT_AS, old_mem_limit)

        executors = salt.loader.executors(self.opts, functions)

        return functions, returners, errors, executors

    def _send_req_sync(self, load, timeout):
        channel = salt.transport.Channel.factory(self.opts)
        return channel.send(load, timeout=timeout)

    @tornado.gen.coroutine
    def _send_req_async(self, load, timeout):
        channel = salt.transport.client.AsyncReqChannel.factory(self.opts)
        ret = yield channel.send(load, timeout=timeout)
        raise tornado.gen.Return(ret)

    def _fire_master(self, data=None, tag=None, events=None, pretag=None, timeout=60, sync=True):
        '''
        Fire an event on the master, or drop message if unable to send.
        '''
        load = {'id': self.opts['id'],
                'cmd': '_minion_event',
                'pretag': pretag,
                'tok': self.tok}
        if events:
            load['events'] = events
        elif data and tag:
            load['data'] = data
            load['tag'] = tag
        elif not data and tag:
            load['data'] = {}
            load['tag'] = tag
        else:
            return

        def timeout_handler(*_):
            log.info('fire_master failed: master could not be contacted. Request timed out.')
            return True

        if sync:
            try:
                self._send_req_sync(load, timeout)
            except salt.exceptions.SaltReqTimeoutError:
                log.info('fire_master failed: master could not be contacted. Request timed out.')
            except Exception:
                log.info('fire_master failed: {0}'.format(traceback.format_exc()))
                return False
        else:
            with tornado.stack_context.ExceptionStackContext(timeout_handler):
                self._send_req_async(load, timeout, callback=lambda f: None)  # pylint: disable=unexpected-keyword-arg
        return True

    def _handle_decoded_payload(self, data):
        '''
        Override this method if you wish to handle the decoded data
        differently.
        '''
        if 'user' in data:
            log.info(
                'User {0[user]} Executing command {0[fun]} with jid '
                '{0[jid]}'.format(data)
            )
        else:
            log.info(
                'Executing command {0[fun]} with jid {0[jid]}'.format(data)
            )
        log.debug('Command details {0}'.format(data))

        if isinstance(data['fun'], six.string_types):
            if data['fun'] == 'sys.reload_modules':
                self.functions, self.returners, self.function_errors, self.executors = self._load_modules()
                self.schedule.functions = self.functions
                self.schedule.returners = self.returners
        # We stash an instance references to allow for the socket
        # communication in Windows. You can't pickle functions, and thus
        # python needs to be able to reconstruct the reference on the other
        # side.
        instance = self
        multiprocessing_enabled = self.opts.get('multiprocessing', True)
        if multiprocessing_enabled:
            if sys.platform.startswith('win'):
                # let python reconstruct the minion on the other side if we're
                # running on windows
                instance = None
            process = SignalHandlingMultiprocessingProcess(
                target=self._target, args=(instance, self.opts, data)
            )
        else:
            process = threading.Thread(
                target=self._target,
                args=(instance, self.opts, data),
                name=data['jid']
            )

        if multiprocessing_enabled:
            with default_signals(signal.SIGINT, signal.SIGTERM):
                # Reset current signals before starting the process in
                # order not to inherit the current signal handlers
                process.start()
        else:
            process.start()

        # TODO: remove the windows specific check?
        if multiprocessing_enabled and not salt.utils.is_windows():
            # we only want to join() immediately if we are daemonizing a process
            process.join()
        else:
            self.win_proc.append(process)

    def ctx(self):
        '''Return a single context manager for the minion's data
        '''
        return contextlib.nested(
            self.functions.context_dict.clone(),
            self.returners.context_dict.clone(),
            self.executors.context_dict.clone(),
        )

    @classmethod
    def _target(cls, minion_instance, opts, data):
        if not minion_instance:
            minion_instance = cls(opts)
            if not hasattr(minion_instance, 'functions'):
                functions, returners, function_errors, executors = (
                    minion_instance._load_modules()
                    )
                minion_instance.functions = functions
                minion_instance.returners = returners
                minion_instance.function_errors = function_errors
                minion_instance.executors = executors
            if not hasattr(minion_instance, 'serial'):
                minion_instance.serial = salt.payload.Serial(opts)
            if not hasattr(minion_instance, 'proc_dir'):
                uid = salt.utils.get_uid(user=opts.get('user', None))
                minion_instance.proc_dir = (
                    get_proc_dir(opts['cachedir'], uid=uid)
                    )

        with tornado.stack_context.StackContext(minion_instance.ctx):
            if isinstance(data['fun'], tuple) or isinstance(data['fun'], list):
                Minion._thread_multi_return(minion_instance, opts, data)
            else:
                Minion._thread_return(minion_instance, opts, data)

    @classmethod
    def _thread_return(cls, minion_instance, opts, data):
        '''
        This method should be used as a threading target, start the actual
        minion side execution.
        '''
        # this seems awkward at first, but it's a workaround for Windows
        # multiprocessing communication.
        if sys.platform.startswith('win') and \
                opts['multiprocessing'] and \
                not salt.log.setup.is_logging_configured():
            # We have to re-init the logging system for Windows
            salt.log.setup.setup_console_logger(log_level=opts.get('log_level', 'info'))
            if opts.get('log_file'):
                salt.log.setup.setup_logfile_logger(opts['log_file'], opts.get('log_level_logfile', 'info'))
        fn_ = os.path.join(minion_instance.proc_dir, data['jid'])

        if opts['multiprocessing'] and not salt.utils.is_windows():
            # Shutdown the multiprocessing before daemonizing
            salt.log.setup.shutdown_multiprocessing_logging()

            salt.utils.daemonize_if(opts)

            # Reconfigure multiprocessing logging after daemonizing
            salt.log.setup.setup_multiprocessing_logging()

        salt.utils.appendproctitle('{0}._thread_return {1}'.format(cls.__name__, data['jid']))

        sdata = {'pid': os.getpid()}
        sdata.update(data)
        log.info('Starting a new job with PID {0}'.format(sdata['pid']))
        with salt.utils.fopen(fn_, 'w+b') as fp_:
            fp_.write(minion_instance.serial.dumps(sdata))
        ret = {'success': False}
        function_name = data['fun']
        if function_name in minion_instance.functions:
            try:
                if minion_instance.opts['pillar'].get('minion_blackout', False):
                    # this minion is blacked out. Only allow saltutil.refresh_pillar
                    if function_name != 'saltutil.refresh_pillar' and \
                            function_name not in minion_instance.opts['pillar'].get('minion_blackout_whitelist', []):
                        raise SaltInvocationError('Minion in blackout mode. Set \'minion_blackout\' '
                                                 'to False in pillar to resume operations. Only '
                                                 'saltutil.refresh_pillar allowed in blackout mode.')
                func = minion_instance.functions[function_name]
                args, kwargs = load_args_and_kwargs(
                    func,
                    data['arg'],
                    data)
                minion_instance.functions.pack['__context__']['retcode'] = 0

                executors = data.get('module_executors') or opts.get('module_executors', ['direct_call.get'])
                if isinstance(executors, six.string_types):
                    executors = [executors]
                elif not isinstance(executors, list) or not executors:
                    raise SaltInvocationError("Wrong executors specification: {0}. String or non-empty list expected".
                        format(executors))
                if opts.get('sudo_user', '') and executors[-1] != 'sudo.get':
                    if executors[-1] in FUNCTION_EXECUTORS:
                        executors[-1] = 'sudo.get'  # replace
                    else:
                        executors.append('sudo.get')  # append
                log.trace('Executors list {0}'.format(executors))  # pylint: disable=no-member

                # Get executors
                def get_executor(name):
                    executor_class = minion_instance.executors.get(name)
                    if executor_class is None:
                        raise SaltInvocationError("Executor '{0}' is not available".format(name))
                    return executor_class
                # Get the last one that is function executor
                executor = get_executor(executors.pop())(opts, data, func, args, kwargs)
                # Instantiate others from bottom to the top
                for executor_name in reversed(executors):
                    executor = get_executor(executor_name)(opts, data, executor)
                return_data = executor.execute()

                if isinstance(return_data, types.GeneratorType):
                    ind = 0
                    iret = {}
                    for single in return_data:
                        if isinstance(single, dict) and isinstance(iret, dict):
                            iret.update(single)
                        else:
                            if not iret:
                                iret = []
                            iret.append(single)
                        tag = tagify([data['jid'], 'prog', opts['id'], str(ind)], 'job')
                        event_data = {'return': single}
                        minion_instance._fire_master(event_data, tag)
                        ind += 1
                    ret['return'] = iret
                else:
                    ret['return'] = return_data
                ret['retcode'] = minion_instance.functions.pack['__context__'].get(
                    'retcode',
                    0
                )
                ret['success'] = True
            except CommandNotFoundError as exc:
                msg = 'Command required for \'{0}\' not found'.format(
                    function_name
                )
                log.debug(msg, exc_info=True)
                ret['return'] = '{0}: {1}'.format(msg, exc)
                ret['out'] = 'nested'
            except CommandExecutionError as exc:
                log.error(
                    'A command in \'{0}\' had a problem: {1}'.format(
                        function_name,
                        exc
                    ),
                    exc_info_on_loglevel=logging.DEBUG
                )
                ret['return'] = 'ERROR: {0}'.format(exc)
                ret['out'] = 'nested'
            except SaltInvocationError as exc:
                log.error(
                    'Problem executing \'{0}\': {1}'.format(
                        function_name,
                        exc
                    ),
                    exc_info_on_loglevel=logging.DEBUG
                )
                ret['return'] = 'ERROR executing \'{0}\': {1}'.format(
                    function_name, exc
                )
                ret['out'] = 'nested'
            except TypeError as exc:
                msg = 'Passed invalid arguments to {0}: {1}\n{2}'.format(function_name, exc, func.__doc__, )
                log.warning(msg, exc_info_on_loglevel=logging.DEBUG)
                ret['return'] = msg
                ret['out'] = 'nested'
            except Exception:
                msg = 'The minion function caused an exception'
                log.warning(msg, exc_info_on_loglevel=logging.DEBUG)
                salt.utils.error.fire_exception(salt.exceptions.MinionError(msg), opts, job=data)
                ret['return'] = '{0}: {1}'.format(msg, traceback.format_exc())
                ret['out'] = 'nested'
        else:
            ret['return'] = minion_instance.functions.missing_fun_string(function_name)
            mod_name = function_name.split('.')[0]
            if mod_name in minion_instance.function_errors:
                ret['return'] += ' Possible reasons: \'{0}\''.format(
                    minion_instance.function_errors[mod_name]
                )
            ret['success'] = False
            ret['retcode'] = 254
            ret['out'] = 'nested'

        ret['jid'] = data['jid']
        ret['fun'] = data['fun']
        ret['fun_args'] = data['arg']
        if 'master_id' in data:
            ret['master_id'] = data['master_id']
        if 'metadata' in data:
            if isinstance(data['metadata'], dict):
                ret['metadata'] = data['metadata']
            else:
                log.warning('The metadata parameter must be a dictionary.  Ignoring.')
        minion_instance._return_pub(
            ret,
            timeout=minion_instance._return_retry_timer()
        )
        # TODO: make a list? Seems odd to split it this late :/
        if data['ret'] and isinstance(data['ret'], six.string_types):
            if 'ret_config' in data:
                ret['ret_config'] = data['ret_config']
            if 'ret_kwargs' in data:
                ret['ret_kwargs'] = data['ret_kwargs']
            ret['id'] = opts['id']
            for returner in set(data['ret'].split(',')):
                try:
                    minion_instance.returners['{0}.returner'.format(
                        returner
                    )](ret)
                except Exception as exc:
                    log.error(
                        'The return failed for job {0} {1}'.format(
                        data['jid'],
                        exc
                        )
                    )
                    log.error(traceback.format_exc())

    @classmethod
    def _thread_multi_return(cls, minion_instance, opts, data):
        '''
        This method should be used as a threading target, start the actual
        minion side execution.
        '''
        salt.utils.appendproctitle('{0}._thread_multi_return {1}'.format(cls.__name__, data['jid']))
        # this seems awkward at first, but it's a workaround for Windows
        # multiprocessing communication.
        if sys.platform.startswith('win') and \
                opts['multiprocessing'] and \
                not salt.log.is_logging_configured():
            # We have to re-init the logging system for Windows
            salt.log.setup_console_logger(log_level=opts.get('log_level', 'info'))
            if opts.get('log_file'):
                salt.log.setup_logfile_logger(opts['log_file'], opts.get('log_level_logfile', 'info'))
        ret = {
            'return': {},
            'success': {},
        }
        for ind in range(0, len(data['fun'])):
            ret['success'][data['fun'][ind]] = False
            try:
                if minion_instance.opts['pillar'].get('minion_blackout', False):
                    # this minion is blacked out. Only allow saltutil.refresh_pillar
                    if data['fun'][ind] != 'saltutil.refresh_pillar' and \
                            data['fun'][ind] not in minion_instance.opts['pillar'].get('minion_blackout_whitelist', []):
                        raise SaltInvocationError('Minion in blackout mode. Set \'minion_blackout\' '
                                                 'to False in pillar to resume operations. Only '
                                                 'saltutil.refresh_pillar allowed in blackout mode.')
                func = minion_instance.functions[data['fun'][ind]]
                args, kwargs = load_args_and_kwargs(
                    func,
                    data['arg'][ind],
                    data)
                ret['return'][data['fun'][ind]] = func(*args, **kwargs)
                ret['success'][data['fun'][ind]] = True
            except Exception as exc:
                trb = traceback.format_exc()
                log.warning(
                    'The minion function caused an exception: {0}'.format(
                        exc
                    )
                )
                ret['return'][data['fun'][ind]] = trb
            ret['jid'] = data['jid']
            ret['fun'] = data['fun']
            ret['fun_args'] = data['arg']
        if 'metadata' in data:
            ret['metadata'] = data['metadata']
        minion_instance._return_pub(
            ret,
            timeout=minion_instance._return_retry_timer()
        )
        if data['ret']:
            if 'ret_config' in data:
                ret['ret_config'] = data['ret_config']
            if 'ret_kwargs' in data:
                ret['ret_kwargs'] = data['ret_kwargs']
            for returner in set(data['ret'].split(',')):
                ret['id'] = opts['id']
                try:
                    minion_instance.returners['{0}.returner'.format(
                        returner
                    )](ret)
                except Exception as exc:
                    log.error(
                        'The return failed for job {0} {1}'.format(
                        data['jid'],
                        exc
                        )
                    )

    def _return_pub(self, ret, ret_cmd='_return', timeout=60, sync=True):
        '''
        Return the data from the executed command to the master server
        '''
        jid = ret.get('jid', ret.get('__jid__'))
        fun = ret.get('fun', ret.get('__fun__'))
        if self.opts['multiprocessing']:
            fn_ = os.path.join(self.proc_dir, jid)
            if os.path.isfile(fn_):
                try:
                    os.remove(fn_)
                except (OSError, IOError):
                    # The file is gone already
                    pass
        log.info('Returning information for job: {0}'.format(jid))
        if ret_cmd == '_syndic_return':
            load = {'cmd': ret_cmd,
                    'id': self.opts['id'],
                    'jid': jid,
                    'fun': fun,
                    'arg': ret.get('arg'),
                    'tgt': ret.get('tgt'),
                    'tgt_type': ret.get('tgt_type'),
                    'load': ret.get('__load__')}
            if '__master_id__' in ret:
                load['master_id'] = ret['__master_id__']
            load['return'] = {}
            for key, value in six.iteritems(ret):
                if key.startswith('__'):
                    continue
                load['return'][key] = value
        else:
            load = {'cmd': ret_cmd,
                    'id': self.opts['id']}
            for key, value in six.iteritems(ret):
                load[key] = value

        if 'out' in ret:
            if isinstance(ret['out'], six.string_types):
                load['out'] = ret['out']
            else:
                log.error('Invalid outputter {0}. This is likely a bug.'
                          .format(ret['out']))
        else:
            try:
                oput = self.functions[fun].__outputter__
            except (KeyError, AttributeError, TypeError):
                pass
            else:
                if isinstance(oput, six.string_types):
                    load['out'] = oput
        if self.opts['cache_jobs']:
            # Local job cache has been enabled
            fn_ = os.path.join(
                self.opts['cachedir'],
                'minion_jobs',
                load['jid'],
                'return.p')
            jdir = os.path.dirname(fn_)
            if not os.path.isdir(jdir):
                os.makedirs(jdir)
            salt.utils.fopen(fn_, 'w+b').write(self.serial.dumps(ret))

        def timeout_handler(*_):
            msg = ('The minion failed to return the job information for job '
                   '{0}. This is often due to the master being shut down or '
                   'overloaded. If the master is running consider increasing '
                   'the worker_threads value.').format(jid)
            log.warning(msg)
            return True

        if sync:
            try:
                ret_val = self._send_req_sync(load, timeout=timeout)
            except SaltReqTimeoutError:
                timeout_handler()
                return ''
        else:
            with tornado.stack_context.ExceptionStackContext(timeout_handler):
                ret_val = self._send_req_async(load, timeout=timeout, callback=lambda f: None)  # pylint: disable=unexpected-keyword-arg

        log.trace('ret_val = {0}'.format(ret_val))  # pylint: disable=no-member
        return ret_val

    def _state_run(self):
        '''
        Execute a state run based on information set in the minion config file
        '''
        if self.opts['startup_states']:
            data = {'jid': 'req', 'ret': self.opts.get('ext_job_cache', '')}
            if self.opts['startup_states'] == 'sls':
                data['fun'] = 'state.sls'
                data['arg'] = [self.opts['sls_list']]
            elif self.opts['startup_states'] == 'top':
                data['fun'] = 'state.top'
                data['arg'] = [self.opts['top_file']]
            else:
                data['fun'] = 'state.highstate'
                data['arg'] = []
            self._handle_decoded_payload(data)

    def _refresh_grains_watcher(self, refresh_interval_in_minutes):
        '''
        Create a loop that will fire a pillar refresh to inform a master about a change in the grains of this minion
        :param refresh_interval_in_minutes:
        :return: None
        '''
        if '__update_grains' not in self.opts.get('schedule', {}):
            if 'schedule' not in self.opts:
                self.opts['schedule'] = {}
            self.opts['schedule'].update({
                '__update_grains':
                    {
                        'function': 'event.fire',
                        'args': [{}, 'grains_refresh'],
                        'minutes': refresh_interval_in_minutes
                    }
            })

    def _fire_master_minion_start(self):
        # Send an event to the master that the minion is live
        self._fire_master(
            'Minion {0} started at {1}'.format(
            self.opts['id'],
            time.asctime()
            ),
            'minion_start'
        )
        # dup name spaced event
        self._fire_master(
            'Minion {0} started at {1}'.format(
            self.opts['id'],
            time.asctime()
            ),
            tagify([self.opts['id'], 'start'], 'minion'),
        )

    def module_refresh(self, force_refresh=False, notify=False):
        '''
        Refresh the functions and returners.
        '''
        log.debug('Refreshing modules. Notify={0}'.format(notify))
        if hasattr(self, 'proxy'):
            self.functions, self.returners, _, self.executors = self._load_modules(force_refresh,
                                                                                   notify=notify,
                                                                                   proxy=self.proxy)  # pylint: disable=no-member
            # Proxies have a chicken-and-egg problem.  Usually we load grains early
            # in the setup process, but we can't load grains for proxies until
            # we talk to the device we are proxying for.  So force a grains
            # sync here.
            # Hmm...We can't seem to sync grains here, makes the event bus go nuts
            # leaving this commented to remind future me that this is not a good idea here.
            # self.functions['saltutil.sync_grains'](saltenv='base')
        else:
            self.functions, self.returners, _, self.executors = self._load_modules(force_refresh, notify=notify)

        self.schedule.functions = self.functions
        self.schedule.returners = self.returners

    # TODO: only allow one future in flight at a time?
    @tornado.gen.coroutine
    def pillar_refresh(self, force_refresh=False):
        '''
        Refresh the pillar
        '''
        log.debug('Refreshing pillar')
        try:
            self.opts['pillar'] = yield salt.pillar.get_async_pillar(
                self.opts,
                self.opts['grains'],
                self.opts['id'],
                self.opts['environment'],
                pillarenv=self.opts.get('pillarenv'),
            ).compile_pillar()
        except SaltClientError:
            # Do not exit if a pillar refresh fails.
            log.error('Pillar data could not be refreshed. '
                      'One or more masters may be down!')
        self.module_refresh(force_refresh)

    def manage_schedule(self, tag, data):
        '''
        Refresh the functions and returners.
        '''
        func = data.get('func', None)
        name = data.get('name', None)
        schedule = data.get('schedule', None)
        where = data.get('where', None)
        persist = data.get('persist', None)

        if func == 'delete':
            self.schedule.delete_job(name, persist)
        elif func == 'add':
            self.schedule.add_job(schedule, persist)
        elif func == 'modify':
            self.schedule.modify_job(name, schedule, persist, where)
        elif func == 'enable':
            self.schedule.enable_schedule()
        elif func == 'disable':
            self.schedule.disable_schedule()
        elif func == 'enable_job':
            self.schedule.enable_job(name, persist, where)
        elif func == 'run_job':
            self.schedule.run_job(name)
        elif func == 'disable_job':
            self.schedule.disable_job(name, persist, where)
        elif func == 'reload':
            self.schedule.reload(schedule)
        elif func == 'list':
            self.schedule.list(where)
        elif func == 'save_schedule':
            self.schedule.save_schedule()

    def manage_beacons(self, tag, data):
        '''
        Manage Beacons
        '''
        func = data.get('func', None)
        name = data.get('name', None)
        beacon_data = data.get('beacon_data', None)

        if func == 'add':
            self.beacons.add_beacon(name, beacon_data)
        elif func == 'modify':
            self.beacons.modify_beacon(name, beacon_data)
        elif func == 'delete':
            self.beacons.delete_beacon(name)
        elif func == 'enable':
            self.beacons.enable_beacons()
        elif func == 'disable':
            self.beacons.disable_beacons()
        elif func == 'enable_beacon':
            self.beacons.enable_beacon(name)
        elif func == 'disable_beacon':
            self.beacons.disable_beacon(name)
        elif func == 'list':
            self.beacons.list_beacons()

    def environ_setenv(self, tag, data):
        '''
        Set the salt-minion main process environment according to
        the data contained in the minion event data
        '''
        environ = data.get('environ', None)
        if environ is None:
            return False
        false_unsets = data.get('false_unsets', False)
        clear_all = data.get('clear_all', False)
        import salt.modules.environ as mod_environ
        return mod_environ.setenv(environ, false_unsets, clear_all)

    def _pre_tune(self):
        '''
        Set the minion running flag and issue the appropriate warnings if
        the minion cannot be started or is already running
        '''
        if self._running is None:
            self._running = True
        elif self._running is False:
            log.error(
                'This {0} was scheduled to stop. Not running '
                '{0}.tune_in()'.format(self.__class__.__name__)
            )
            return
        elif self._running is True:
            log.error(
                'This {0} is already running. Not running '
                '{0}.tune_in()'.format(self.__class__.__name__)
            )
            return

        try:
            log.info(
                '{0} is starting as user \'{1}\''.format(
                    self.__class__.__name__,
                    salt.utils.get_user()
                )
            )
        except Exception as err:
            # Only windows is allowed to fail here. See #3189. Log as debug in
            # that case. Else, error.
            log.log(
                salt.utils.is_windows() and logging.DEBUG or logging.ERROR,
                'Failed to get the user who is starting {0}'.format(
                    self.__class__.__name__
                ),
                exc_info=err
            )

    def _mine_send(self, tag, data):
        '''
        Send mine data to the master
        '''
        channel = salt.transport.Channel.factory(self.opts)
        data['tok'] = self.tok
        try:
            ret = channel.send(data)
            return ret
        except SaltReqTimeoutError:
            log.warning('Unable to send mine data to master.')
            return None

    @tornado.gen.coroutine
    def handle_event(self, package):
        '''
        Handle an event from the epull_sock (all local minion events)
        '''
        tag, data = salt.utils.event.SaltEvent.unpack(package)
        log.debug('Handling event tag \'{0}\''.format(tag))
        if package.startswith('module_refresh'):
            self.module_refresh(notify=data.get('notify', False))
        elif package.startswith('pillar_refresh'):
            yield self.pillar_refresh()
        elif package.startswith('manage_schedule'):
            self.manage_schedule(tag, data)
        elif package.startswith('manage_beacons'):
            self.manage_beacons(tag, data)
        elif package.startswith('grains_refresh'):
            if self.grains_cache != self.opts['grains']:
                self.pillar_refresh(force_refresh=True)
                self.grains_cache = self.opts['grains']
        elif package.startswith('environ_setenv'):
            self.environ_setenv(tag, data)
        elif package.startswith('_minion_mine'):
            self._mine_send(tag, data)
        elif package.startswith('fire_master'):
            log.debug('Forwarding master event tag={tag}'.format(tag=data['tag']))
            self._fire_master(data['data'], data['tag'], data['events'], data['pretag'])
        elif package.startswith('__master_disconnected') or package.startswith('__master_failback'):
            # if the master disconnect event is for a different master, raise an exception
            if package.startswith('__master_disconnected') and data['master'] != self.opts['master']:
                raise SaltException('Bad master disconnected \'{0}\' when mine one is \'{1}\''.format(
                    data['master'], self.opts['master']))
            if package.startswith('__master_failback'):
                # if the master failback event is not for the top master, raise an exception
                if data['master'] != self.opts['master_list'][0]:
                    raise SaltException('Bad master \'{0}\' when mine failback is \'{1}\''.format(
                        data['master'], self.opts['master']))
                # if the master failback event is for the current master, raise an exception
                elif data['master'] == self.opts['master'][0]:
                    raise SaltException('Already connected to \'{0}\''.format(data['master']))

            if self.connected:
                # we are not connected anymore
                self.connected = False
                # modify the scheduled job to fire only on reconnect
                if self.opts['transport'] != 'tcp':
                    schedule = {
                       'function': 'status.master',
                       'seconds': self.opts['master_alive_interval'],
                       'jid_include': True,
                       'maxrunning': 1,
                       'kwargs': {'master': self.opts['master'],
                                  'connected': False}
                    }
                    self.schedule.modify_job(name='__master_alive',
                                             schedule=schedule)

                log.info('Connection to master {0} lost'.format(self.opts['master']))

                if self.opts['master_type'] == 'failover':
                    log.info('Trying to tune in to next master from master-list')

                    if hasattr(self, 'pub_channel'):
                        self.pub_channel.on_recv(None)
                        if hasattr(self.pub_channel, 'close'):
                            self.pub_channel.close()
                        del self.pub_channel

                    # if eval_master finds a new master for us, self.connected
                    # will be True again on successful master authentication
                    master, self.pub_channel = yield self.eval_master(
                                                        opts=self.opts,
                                                        failed=True)
                    if self.connected:
                        self.opts['master'] = master

                        # re-init the subsystems to work with the new master
                        log.info('Re-initialising subsystems for new '
                                 'master {0}'.format(self.opts['master']))
                        self.functions, self.returners, self.function_errors, self.executors = self._load_modules()
                        self.pub_channel.on_recv(self._handle_payload)
                        self._fire_master_minion_start()
                        log.info('Minion is ready to receive requests!')

                        # update scheduled job to run with the new master addr
                        if self.opts['transport'] != 'tcp':
                            schedule = {
                               'function': 'status.master',
                               'seconds': self.opts['master_alive_interval'],
                               'jid_include': True,
                               'maxrunning': 1,
                               'kwargs': {'master': self.opts['master'],
                                          'connected': True}
                            }
                            self.schedule.modify_job(name='__master_alive',
                                                     schedule=schedule)

                            if self.opts['master_failback'] and 'master_list' in self.opts:
                                if self.opts['master'] != self.opts['master_list'][0]:
                                    schedule = {
                                       'function': 'status.ping_master',
                                       'seconds': self.opts['master_failback_interval'],
                                       'jid_include': True,
                                       'maxrunning': 1,
                                       'kwargs': {'master': self.opts['master_list'][0]}
                                    }
                                    self.schedule.modify_job(name='__master_failback',
                                                             schedule=schedule)
                                else:
                                    self.schedule.delete_job(name='__master_failback', persist=True)

        elif package.startswith('__master_connected'):
            # handle this event only once. otherwise it will pollute the log
            if not self.connected:
                log.info('Connection to master {0} re-established'.format(self.opts['master']))
                self.connected = True
                # modify the __master_alive job to only fire,
                # if the connection is lost again
                if self.opts['transport'] != 'tcp':
                    schedule = {
                       'function': 'status.master',
                       'seconds': self.opts['master_alive_interval'],
                       'jid_include': True,
                       'maxrunning': 1,
                       'kwargs': {'master': self.opts['master'],
                                  'connected': True}
                    }

                    self.schedule.modify_job(name='__master_alive',
                                             schedule=schedule)
        elif package.startswith('__schedule_return'):
            self._return_pub(data, ret_cmd='_return', sync=False)
        elif package.startswith('_salt_error'):
            log.debug('Forwarding salt error event tag={tag}'.format(tag=tag))
            self._fire_master(data, tag)

    def _fallback_cleanups(self):
        '''
        Fallback cleanup routines, attempting to fix leaked processes, threads, etc.
        '''
        # Add an extra fallback in case a forked process leaks through
        multiprocessing.active_children()

        # Cleanup Windows threads
        if not salt.utils.is_windows():
            return
        for thread in self.win_proc:
            if not thread.is_alive():
                thread.join()
                try:
                    self.win_proc.remove(thread)
                    del thread
                except (ValueError, NameError):
                    pass

    # Main Minion Tune In
    def tune_in(self, start=True):
        '''
        Lock onto the publisher. This is the main event loop for the minion
        :rtype : None
        '''
        self._pre_tune()

        # start up the event publisher, so we can see events during startup
        self.event_publisher = salt.utils.event.AsyncEventPublisher(
            self.opts,
            self.handle_event,
            io_loop=self.io_loop,
        )

        log.debug('Minion \'{0}\' trying to tune in'.format(self.opts['id']))

        if start:
            self.sync_connect_master()
        if self.connected:
            self._fire_master_minion_start()
            log.info('Minion is ready to receive requests!')

        # Make sure to gracefully handle SIGUSR1
        enable_sigusr1_handler()

        # Make sure to gracefully handle CTRL_LOGOFF_EVENT
        salt.utils.enable_ctrl_logoff_handler()

        # On first startup execute a state run if configured to do so
        self._state_run()

        loop_interval = self.opts['loop_interval']

        try:
            if self.opts['grains_refresh_every']:  # If exists and is not zero. In minutes, not seconds!
                if self.opts['grains_refresh_every'] > 1:
                    log.debug(
                        'Enabling the grains refresher. Will run every {0} minutes.'.format(
                            self.opts['grains_refresh_every'])
                    )
                else:  # Clean up minute vs. minutes in log message
                    log.debug(
                        'Enabling the grains refresher. Will run every {0} minute.'.format(
                            self.opts['grains_refresh_every'])

                    )
                self._refresh_grains_watcher(
                    abs(self.opts['grains_refresh_every'])
                )
        except Exception as exc:
            log.error(
                'Exception occurred in attempt to initialize grain refresh routine during minion tune-in: {0}'.format(
                    exc)
            )

        self.periodic_callbacks = {}
        # schedule the stuff that runs every interval
        ping_interval = self.opts.get('ping_interval', 0) * 60
        if ping_interval > 0:
            def ping_master():
                try:
                    if not self._fire_master('ping', 'minion_ping'):
                        if not self.opts.get('auth_safemode', True):
                            log.error('** Master Ping failed. Attempting to restart minion**')
                            delay = self.opts.get('random_reauth_delay', 5)
                            log.info('delaying random_reauth_delay {0}s'.format(delay))
                            # regular sys.exit raises an exception -- which isn't sufficient in a thread
                            os._exit(salt.defaults.exitcodes.SALT_KEEPALIVE)
                except Exception:
                    log.warning('Attempt to ping master failed.', exc_on_loglevel=logging.DEBUG)
            self.periodic_callbacks['ping'] = tornado.ioloop.PeriodicCallback(ping_master, ping_interval * 1000, io_loop=self.io_loop)

        self.periodic_callbacks['cleanup'] = tornado.ioloop.PeriodicCallback(self._fallback_cleanups, loop_interval * 1000, io_loop=self.io_loop)

        def handle_beacons():
            # Process Beacons
            beacons = None
            try:
                beacons = self.process_beacons(self.functions)
            except Exception:
                log.critical('The beacon errored: ', exc_info=True)
            if beacons:
                self._fire_master(events=beacons)

        self.periodic_callbacks['beacons'] = tornado.ioloop.PeriodicCallback(handle_beacons, loop_interval * 1000, io_loop=self.io_loop)

        # TODO: actually listen to the return and change period
        def handle_schedule():
            self.process_schedule(self, loop_interval)
        if hasattr(self, 'schedule'):
            self.periodic_callbacks['schedule'] = tornado.ioloop.PeriodicCallback(handle_schedule, 1000, io_loop=self.io_loop)

        # start all the other callbacks
        for periodic_cb in six.itervalues(self.periodic_callbacks):
            periodic_cb.start()

        # add handler to subscriber
        if hasattr(self, 'pub_channel'):
            self.pub_channel.on_recv(self._handle_payload)
        else:
            log.error('No connection to master found. Scheduled jobs will not run.')

        if start:
            try:
                self.io_loop.start()
            except (KeyboardInterrupt, RuntimeError):  # A RuntimeError can be re-raised by Tornado on shutdown
                self.destroy()

    def _handle_payload(self, payload):
        if payload is not None and payload['enc'] == 'aes':
            if self._target_load(payload['load']):
                self._handle_decoded_payload(payload['load'])
        # If it's not AES, and thus has not been verified, we do nothing.
        # In the future, we could add support for some clearfuncs, but
        # the minion currently has no need.

    def _target_load(self, load):
        # Verify that the publication is valid
        if 'tgt' not in load or 'jid' not in load or 'fun' not in load \
           or 'arg' not in load:
            return False
        # Verify that the publication applies to this minion

        # It's important to note that the master does some pre-processing
        # to determine which minions to send a request to. So for example,
        # a "salt -G 'grain_key:grain_val' test.ping" will invoke some
        # pre-processing on the master and this minion should not see the
        # publication if the master does not determine that it should.

        if 'tgt_type' in load:
            match_func = getattr(self.matcher,
                                 '{0}_match'.format(load['tgt_type']), None)
            if match_func is None:
                return False
            if load['tgt_type'] in ('grain', 'grain_pcre', 'pillar'):
                delimiter = load.get('delimiter', DEFAULT_TARGET_DELIM)
                if not match_func(load['tgt'], delimiter=delimiter):
                    return False
            elif not match_func(load['tgt']):
                return False
        else:
            if not self.matcher.glob_match(load['tgt']):
                return False

        return True

    def destroy(self):
        '''
        Tear down the minion
        '''
        self._running = False
        if hasattr(self, 'schedule'):
            del self.schedule
        if hasattr(self, 'pub_channel'):
            self.pub_channel.on_recv(None)
            if hasattr(self.pub_channel, 'close'):
                self.pub_channel.close()
            del self.pub_channel
        if hasattr(self, 'periodic_callbacks'):
            for cb in six.itervalues(self.periodic_callbacks):
                cb.stop()

    def __del__(self):
        self.destroy()


class Syndic(Minion):
    '''
    Make a Syndic minion, this minion will use the minion keys on the
    master to authenticate with a higher level master.
    '''
    def __init__(self, opts, **kwargs):
        self._syndic_interface = opts.get('interface')
        self._syndic = True
        # force auth_safemode True because Syndic don't support autorestart
        opts['auth_safemode'] = True
        opts['loop_interval'] = 1
        super(Syndic, self).__init__(opts, **kwargs)
        self.mminion = salt.minion.MasterMinion(opts)
        self.jid_forward_cache = set()
        self.jids = {}
        self.raw_events = []
        self.pub_future = None

    def _handle_decoded_payload(self, data):
        '''
        Override this method if you wish to handle the decoded data
        differently.
        '''
        # TODO: even do this??
        data['to'] = int(data.get('to', self.opts['timeout'])) - 1
        # Only forward the command if it didn't originate from ourselves
        if data.get('master_id', 0) != self.opts.get('master_id', 1):
            self.syndic_cmd(data)

    def syndic_cmd(self, data):
        '''
        Take the now clear load and forward it on to the client cmd
        '''
        # Set up default tgt_type
        if 'tgt_type' not in data:
            data['tgt_type'] = 'glob'
        kwargs = {}

        # optionally add a few fields to the publish data
        for field in ('master_id',  # which master the job came from
                      'user',  # which user ran the job
                      ):
            if field in data:
                kwargs[field] = data[field]

        def timeout_handler(*args):
            log.warning('Unable to forward pub data: {0}'.format(args[1]))
            return True

        with tornado.stack_context.ExceptionStackContext(timeout_handler):
            self.local.pub_async(data['tgt'],
                                 data['fun'],
                                 data['arg'],
                                 data['tgt_type'],
                                 data['ret'],
                                 data['jid'],
                                 data['to'],
                                 io_loop=self.io_loop,
                                 callback=lambda _: None,
                                 **kwargs)

    def _fire_master_syndic_start(self):
        # Send an event to the master that the minion is live
        self._fire_master(
            'Syndic {0} started at {1}'.format(
                self.opts['id'],
                time.asctime()
            ),
            'syndic_start',
            sync=False,
        )
        self._fire_master(
            'Syndic {0} started at {1}'.format(
                self.opts['id'],
                time.asctime()
            ),
            tagify([self.opts['id'], 'start'], 'syndic'),
            sync=False,
        )

    # Syndic Tune In
    @tornado.gen.coroutine
    def tune_in(self, start=True):
        '''
        Lock onto the publisher. This is the main event loop for the syndic
        '''
        log.debug('Syndic \'{0}\' trying to tune in'.format(self.opts['id']))

        if start:
            self.sync_connect_master()

        # Instantiate the local client
        self.local = salt.client.get_local_client(
            self.opts['_minion_conf_file'], io_loop=self.io_loop)
        self.local.event.subscribe('')
        self.local.opts['interface'] = self._syndic_interface

        # add handler to subscriber
        self.pub_channel.on_recv(self._process_cmd_socket)

        # register the event sub to the poller
        self._reset_event_aggregation()
        self.local.event.set_event_handler(self._process_event)

        # forward events every syndic_event_forward_timeout
        self.forward_events = tornado.ioloop.PeriodicCallback(self._forward_events,
                                                              self.opts['syndic_event_forward_timeout'] * 1000,
                                                              io_loop=self.io_loop)
        self.forward_events.start()

        # Send an event to the master that the minion is live
        self._fire_master_syndic_start()

        # Make sure to gracefully handle SIGUSR1
        enable_sigusr1_handler()

        if start:
            self.io_loop.start()

    # TODO: clean up docs
    def tune_in_no_block(self):
        '''
        Executes the tune_in sequence but omits extra logging and the
        management of the event bus assuming that these are handled outside
        the tune_in sequence
        '''
        # Instantiate the local client
        self.local = salt.client.get_local_client(
                self.opts['_minion_conf_file'], io_loop=self.io_loop)

        # add handler to subscriber
        self.pub_channel.on_recv(self._process_cmd_socket)

    def _process_cmd_socket(self, payload):
        if payload is not None and payload['enc'] == 'aes':
            log.trace('Handling payload')
            self._handle_decoded_payload(payload['load'])
        # If it's not AES, and thus has not been verified, we do nothing.
        # In the future, we could add support for some clearfuncs, but
        # the syndic currently has no need.

    def _reset_event_aggregation(self):
        self.jids = {}
        self.raw_events = []

    def _process_event(self, raw):
        # TODO: cleanup: Move down into event class
        mtag, data = self.local.event.unpack(raw, self.local.event.serial)
        event = {'data': data, 'tag': mtag}
        log.trace('Got event {0}'.format(event['tag']))  # pylint: disable=no-member
        tag_parts = event['tag'].split('/')
        if len(tag_parts) >= 4 and tag_parts[1] == 'job' and \
            salt.utils.jid.is_jid(tag_parts[2]) and tag_parts[3] == 'ret' and \
            'return' in event['data']:
            if 'jid' not in event['data']:
                # Not a job return
                return
            jdict = self.jids.setdefault(event['tag'], {})
            if not jdict:
                jdict['__fun__'] = event['data'].get('fun')
                jdict['__jid__'] = event['data']['jid']
                jdict['__load__'] = {}
                fstr = '{0}.get_load'.format(self.opts['master_job_cache'])
                # Only need to forward each load once. Don't hit the disk
                # for every minion return!
                if event['data']['jid'] not in self.jid_forward_cache:
                    jdict['__load__'].update(
                        self.mminion.returners[fstr](event['data']['jid'])
                        )
                    self.jid_forward_cache.add(event['data']['jid'])
                    if len(self.jid_forward_cache) > self.opts['syndic_jid_forward_cache_hwm']:
                        # Pop the oldest jid from the cache
                        tmp = sorted(list(self.jid_forward_cache))
                        tmp.pop(0)
                        self.jid_forward_cache = set(tmp)
            if 'master_id' in event['data']:
                # __'s to make sure it doesn't print out on the master cli
                jdict['__master_id__'] = event['data']['master_id']
            jdict[event['data']['id']] = event['data']['return']
        else:
            # Add generic event aggregation here
            if 'retcode' not in event['data']:
                self.raw_events.append(event)

    @tornado.gen.coroutine
    def _return_pub_multi(self, values):
        for value in values:
            yield self._return_pub(value,
                                   '_syndic_return',
                                   timeout=self._return_retry_timer(),
                                   sync=False)

    def _forward_events(self):
        log.trace('Forwarding events')  # pylint: disable=no-member
        if self.raw_events:
            events = self.raw_events
            self.raw_events = []
            self._fire_master(events=events,
                              pretag=tagify(self.opts['id'], base='syndic'),
                              sync=False)
        if self.jids and (self.pub_future is None or self.pub_future.done()):
            values = self.jids.values()
            self.jids = {}
            self.pub_future = self._return_pub_multi(values)

    @tornado.gen.coroutine
    def reconnect(self):
        if hasattr(self, 'pub_channel'):
            self.pub_channel.on_recv(None)
            if hasattr(self.pub_channel, 'close'):
                self.pub_channel.close()
            del self.pub_channel

        # if eval_master finds a new master for us, self.connected
        # will be True again on successful master authentication
        master, self.pub_channel = yield self.eval_master(opts=self.opts)

        if self.connected:
            self.opts['master'] = master
            self.pub_channel.on_recv(self._process_cmd_socket)
            log.info('Minion is ready to receive requests!')

        raise tornado.gen.Return(self)

    def destroy(self):
        '''
        Tear down the syndic minion
        '''
        # We borrowed the local clients poller so give it back before
        # it's destroyed. Reset the local poller reference.
        super(Syndic, self).destroy()
        if hasattr(self, 'local'):
            del self.local

        if hasattr(self, 'forward_events'):
            self.forward_events.stop()


# TODO: consolidate syndic classes together?
# need a way of knowing if the syndic connection is busted
class MultiSyndic(MinionBase):
    '''
    Make a MultiSyndic minion, this minion will handle relaying jobs and returns from
    all minions connected to it to the list of masters it is connected to.

    Modes (controlled by `syndic_mode`:
        sync: This mode will synchronize all events and publishes from higher level masters
        cluster: This mode will only sync job publishes and returns

    Note: jobs will be returned best-effort to the requesting master. This also means
    (since we are using zmq) that if a job was fired and the master disconnects
    between the publish and return, that the return will end up in a zmq buffer
    in this Syndic headed to that original master.

    In addition, since these classes all seem to use a mix of blocking and non-blocking
    calls (with varying timeouts along the way) this daemon does not handle failure well,
    it will (under most circumstances) stall the daemon for ~15s trying to forward events
    to the down master
    '''
    # time to connect to upstream master
    SYNDIC_CONNECT_TIMEOUT = 5
    SYNDIC_EVENT_TIMEOUT = 5

    def __init__(self, opts, io_loop=None):
        opts['loop_interval'] = 1
        super(MultiSyndic, self).__init__(opts)
        self.mminion = salt.minion.MasterMinion(opts)
        # sync (old behavior), cluster (only returns and publishes)
        self.syndic_mode = self.opts.get('syndic_mode', 'sync')
        self.syndic_failover = self.opts.get('syndic_failover', 'random')

        self.auth_wait = self.opts['acceptance_wait_time']
        self.max_auth_wait = self.opts['acceptance_wait_time_max']

        self._has_master = threading.Event()
        self.jid_forward_cache = set()

        if io_loop is None:
            if HAS_ZMQ:
                zmq.eventloop.ioloop.install()
            self.io_loop = LOOP_CLASS.current()
        else:
            self.io_loop = io_loop

        # List of events
        self.raw_events = []
        # Dict of rets: {master_id: {event_tag: job_ret, ...}, ...}
        self.job_rets = {}
        # List of delayed job_rets which was unable to send for some reason and will be resend to
        # any available master
        self.delayed = []
        # Active pub futures: {master_id: (future, [job_ret, ...]), ...}
        self.pub_futures = {}

    def _spawn_syndics(self):
        '''
        Spawn all the coroutines which will sign in the syndics
        '''
        self._syndics = OrderedDict()  # mapping of opts['master'] -> syndic
        for master in self.opts['master']:
            s_opts = copy.copy(self.opts)
            s_opts['master'] = master
            self._syndics[master] = self._connect_syndic(s_opts)

    @tornado.gen.coroutine
    def _connect_syndic(self, opts):
        '''
        Create a syndic, and asynchronously connect it to a master
        '''
        last = 0  # never have we signed in
        auth_wait = opts['acceptance_wait_time']
        while True:
            log.debug('Syndic attempting to connect to {0}'.format(opts['master']))
            try:
                syndic = Syndic(opts,
                                timeout=self.SYNDIC_CONNECT_TIMEOUT,
                                safe=False,
                                io_loop=self.io_loop,
                                )
                yield syndic.connect_master()
                # set up the syndic to handle publishes (specifically not event forwarding)
                syndic.tune_in_no_block()
                log.info('Syndic successfully connected to {0}'.format(opts['master']))
                break
            except SaltClientError as exc:
                log.error('Error while bringing up syndic for multi-syndic. Is master at {0} responding?'.format(opts['master']))
                last = time.time()
                if auth_wait < self.max_auth_wait:
                    auth_wait += self.auth_wait
                yield tornado.gen.sleep(auth_wait)  # TODO: log?
            except KeyboardInterrupt:
                raise
            except:  # pylint: disable=W0702
                log.critical('Unexpected error while connecting to {0}'.format(opts['master']), exc_info=True)

        raise tornado.gen.Return(syndic)

    def _mark_master_dead(self, master):
        '''
        Mark a master as dead. This will start the sign-in routine
        '''
        # if its connected, mark it dead
        if self._syndics[master].done():
            syndic = self._syndics[master].result()  # pylint: disable=no-member
            self._syndics[master] = syndic.reconnect()
        else:
            log.info('Attempting to mark {0} as dead, although it is already marked dead'.format(master))  # TODO: debug?

    def _call_syndic(self, func, args=(), kwargs=None, master_id=None):
        '''
        Wrapper to call a given func on a syndic, best effort to get the one you asked for
        '''
        if kwargs is None:
            kwargs = {}
        for master, syndic_future in self.iter_master_options(master_id):
            if not syndic_future.done() or syndic_future.exception():
                log.error('Unable to call {0} on {1}, that syndic is not connected'.format(func, master))
                continue

            try:
                getattr(syndic_future.result(), func)(*args, **kwargs)
                return
            except SaltClientError:
                log.error('Unable to call {0} on {1}, trying another...'.format(func, master))
                self._mark_master_dead(master)
                continue
        log.critical('Unable to call {0} on any masters!'.format(func))

    def _return_pub_syndic(self, values, master_id=None):
        '''
        Wrapper to call the '_return_pub_multi' a syndic, best effort to get the one you asked for
        '''
        func = '_return_pub_multi'
        for master, syndic_future in self.iter_master_options(master_id):
            if not syndic_future.done() or syndic_future.exception():
                log.error('Unable to call {0} on {1}, that syndic is not connected'.format(func, master))
                continue

            future, data = self.pub_futures.get(master, (None, None))
            if future is not None:
                if not future.done():
                    if master == master_id:
                        # Targeted master previous send not done yet, call again later
                        return False
                    else:
                        # Fallback master is busy, try the next one
                        continue
                elif future.exception():
                    # Previous execution on this master returned an error
                    log.error('Unable to call {0} on {1}, trying another...'.format(func, master))
                    self._mark_master_dead(master)
                    del self.pub_futures[master]
                    # Add not sent data to the delayed list and try the next master
                    self.delayed.extend(data)
                    continue
            future = getattr(syndic_future.result(), func)(values)
            self.pub_futures[master] = (future, values)
            return True
        # Loop done and didn't exit: wasn't sent, try again later
        return False

    def iter_master_options(self, master_id=None):
        '''
        Iterate (in order) over your options for master
        '''
        masters = list(self._syndics.keys())
        if self.opts['syndic_failover'] == 'random':
            shuffle(masters)
        if master_id not in self._syndics:
            master_id = masters.pop(0)
        else:
            masters.remove(master_id)

        while True:
            yield master_id, self._syndics[master_id]
            if len(masters) == 0:
                break
            master_id = masters.pop(0)

    def _reset_event_aggregation(self):
        self.job_rets = {}
        self.raw_events = []

    # Syndic Tune In
    def tune_in(self):
        '''
        Lock onto the publisher. This is the main event loop for the syndic
        '''
        self._spawn_syndics()
        # Instantiate the local client
        self.local = salt.client.get_local_client(
            self.opts['_minion_conf_file'], io_loop=self.io_loop)
        self.local.event.subscribe('')

        log.debug('MultiSyndic \'{0}\' trying to tune in'.format(self.opts['id']))

        # register the event sub to the poller
        self._reset_event_aggregation()
        self.local.event.set_event_handler(self._process_event)

        # forward events every syndic_event_forward_timeout
        self.forward_events = tornado.ioloop.PeriodicCallback(self._forward_events,
                                                              self.opts['syndic_event_forward_timeout'] * 1000,
                                                              io_loop=self.io_loop)
        self.forward_events.start()

        # Make sure to gracefully handle SIGUSR1
        enable_sigusr1_handler()

        self.io_loop.start()

    def _process_event(self, raw):
        # TODO: cleanup: Move down into event class
        mtag, data = self.local.event.unpack(raw, self.local.event.serial)
        event = {'data': data, 'tag': mtag}
        log.trace('Got event {0}'.format(event['tag']))  # pylint: disable=no-member

        tag_parts = event['tag'].split('/')
        if len(tag_parts) >= 4 and tag_parts[1] == 'job' and \
            salt.utils.jid.is_jid(tag_parts[2]) and tag_parts[3] == 'ret' and \
            'return' in event['data']:
            if 'jid' not in event['data']:
                # Not a job return
                return
            if self.syndic_mode == 'cluster' and event['data'].get('master_id', 0) == self.opts.get('master_id', 1):
                log.debug('Return received with matching master_id, not forwarding')
                return

            master = event['data'].get('master_id')
            jdict = self.job_rets.setdefault(master, {}).setdefault(event['tag'], {})
            if not jdict:
                jdict['__fun__'] = event['data'].get('fun')
                jdict['__jid__'] = event['data']['jid']
                jdict['__load__'] = {}
                fstr = '{0}.get_load'.format(self.opts['master_job_cache'])
                # Only need to forward each load once. Don't hit the disk
                # for every minion return!
                if event['data']['jid'] not in self.jid_forward_cache:
                    jdict['__load__'].update(
                        self.mminion.returners[fstr](event['data']['jid'])
                        )
                    self.jid_forward_cache.add(event['data']['jid'])
                    if len(self.jid_forward_cache) > self.opts['syndic_jid_forward_cache_hwm']:
                        # Pop the oldest jid from the cache
                        tmp = sorted(list(self.jid_forward_cache))
                        tmp.pop(0)
                        self.jid_forward_cache = set(tmp)
            if master is not None:
                # __'s to make sure it doesn't print out on the master cli
                jdict['__master_id__'] = master
            jdict[event['data']['id']] = event['data']['return']
        else:
            # TODO: config to forward these? If so we'll have to keep track of who
            # has seen them
            # if we are the top level masters-- don't forward all the minion events
            if self.syndic_mode == 'sync':
                # Add generic event aggregation here
                if 'retcode' not in event['data']:
                    self.raw_events.append(event)

    def _forward_events(self):
        log.trace('Forwarding events')  # pylint: disable=no-member
        if self.raw_events:
            events = self.raw_events
            self.raw_events = []
            self._call_syndic('_fire_master',
                              kwargs={'events': events,
                                      'pretag': tagify(self.opts['id'], base='syndic'),
                                      'timeout': self.SYNDIC_EVENT_TIMEOUT,
                                      'sync': False,
                                      },
                              )
        if self.delayed:
            res = self._return_pub_syndic(self.delayed)
            if res:
                self.delayed = []
        for master in list(six.iterkeys(self.job_rets)):
            values = self.job_rets[master].values()
            res = self._return_pub_syndic(values, master_id=master)
            if res:
                del self.job_rets[master]


class Matcher(object):
    '''
    Use to return the value for matching calls from the master
    '''
    def __init__(self, opts, functions=None):
        self.opts = opts
        self.functions = functions

    def confirm_top(self, match, data, nodegroups=None):
        '''
        Takes the data passed to a top file environment and determines if the
        data matches this minion
        '''
        matcher = 'compound'
        if not data:
            log.error('Received bad data when setting the match from the top '
                      'file')
            return False
        for item in data:
            if isinstance(item, dict):
                if 'match' in item:
                    matcher = item['match']
        if hasattr(self, matcher + '_match'):
            funcname = '{0}_match'.format(matcher)
            if matcher == 'nodegroup':
                return getattr(self, funcname)(match, nodegroups)
            return getattr(self, funcname)(match)
        else:
            log.error('Attempting to match with unknown matcher: {0}'.format(
                matcher
            ))
            return False

    def glob_match(self, tgt):
        '''
        Returns true if the passed glob matches the id
        '''
        if not isinstance(tgt, six.string_types):
            return False

        return fnmatch.fnmatch(self.opts['id'], tgt)

    def pcre_match(self, tgt):
        '''
        Returns true if the passed pcre regex matches
        '''
        return bool(re.match(tgt, self.opts['id']))

    def list_match(self, tgt):
        '''
        Determines if this host is on the list
        '''
        if isinstance(tgt, six.string_types):
            tgt = tgt.split(',')
        return bool(self.opts['id'] in tgt)

    def grain_match(self, tgt, delimiter=DEFAULT_TARGET_DELIM):
        '''
        Reads in the grains glob match
        '''
        log.debug('grains target: {0}'.format(tgt))
        if delimiter not in tgt:
            log.error('Got insufficient arguments for grains match '
                      'statement from master')
            return False
        return salt.utils.subdict_match(
            self.opts['grains'], tgt, delimiter=delimiter
        )

    def grain_pcre_match(self, tgt, delimiter=DEFAULT_TARGET_DELIM):
        '''
        Matches a grain based on regex
        '''
        log.debug('grains pcre target: {0}'.format(tgt))
        if delimiter not in tgt:
            log.error('Got insufficient arguments for grains pcre match '
                      'statement from master')
            return False
        return salt.utils.subdict_match(self.opts['grains'], tgt,
                                        delimiter=delimiter, regex_match=True)

    def data_match(self, tgt):
        '''
        Match based on the local data store on the minion
        '''
        if self.functions is None:
            utils = salt.loader.utils(self.opts)
            self.functions = salt.loader.minion_mods(self.opts, utils=utils)
        comps = tgt.split(':')
        if len(comps) < 2:
            return False
        val = self.functions['data.getval'](comps[0])
        if val is None:
            # The value is not defined
            return False
        if isinstance(val, list):
            # We are matching a single component to a single list member
            for member in val:
                if fnmatch.fnmatch(str(member).lower(), comps[1].lower()):
                    return True
            return False
        if isinstance(val, dict):
            if comps[1] in val:
                return True
            return False
        return bool(fnmatch.fnmatch(
            val,
            comps[1],
        ))

    def pillar_match(self, tgt, delimiter=DEFAULT_TARGET_DELIM):
        '''
        Reads in the pillar glob match
        '''
        log.debug('pillar target: {0}'.format(tgt))
        if delimiter not in tgt:
            log.error('Got insufficient arguments for pillar match '
                      'statement from master')
            return False
        return salt.utils.subdict_match(
            self.opts['pillar'], tgt, delimiter=delimiter
        )

    def pillar_pcre_match(self, tgt, delimiter=DEFAULT_TARGET_DELIM):
        '''
        Reads in the pillar pcre match
        '''
        log.debug('pillar PCRE target: {0}'.format(tgt))
        if delimiter not in tgt:
            log.error('Got insufficient arguments for pillar PCRE match '
                      'statement from master')
            return False
        return salt.utils.subdict_match(
            self.opts['pillar'], tgt, delimiter=delimiter, regex_match=True
        )

    def pillar_exact_match(self, tgt, delimiter=':'):
        '''
        Reads in the pillar match, no globbing, no PCRE
        '''
        log.debug('pillar target: {0}'.format(tgt))
        if delimiter not in tgt:
            log.error('Got insufficient arguments for pillar match '
                      'statement from master')
            return False
        return salt.utils.subdict_match(self.opts['pillar'],
                                        tgt,
                                        delimiter=delimiter,
                                        exact_match=True)

    def ipcidr_match(self, tgt):
        '''
        Matches based on IP address or CIDR notation
        '''
        try:
            # Target is an address?
            tgt = ipaddress.ip_address(tgt)
        except:  # pylint: disable=bare-except
            try:
                # Target is a network?
                tgt = ipaddress.ip_network(tgt)
            except:  # pylint: disable=bare-except
                log.error('Invalid IP/CIDR target: {0}'.format(tgt))
                return []
        proto = 'ipv{0}'.format(tgt.version)

        grains = self.opts['grains']

        if proto not in grains:
            match = False
        elif isinstance(tgt, (ipaddress.IPv4Address, ipaddress.IPv6Address)):
            match = str(tgt) in grains[proto]
        else:
            match = salt.utils.network.in_subnet(tgt, grains[proto])

        return match

    def range_match(self, tgt):
        '''
        Matches based on range cluster
        '''
        if HAS_RANGE:
            range_ = seco.range.Range(self.opts['range_server'])
            try:
                return self.opts['grains']['fqdn'] in range_.expand(tgt)
            except seco.range.RangeException as exc:
                log.debug('Range exception in compound match: {0}'.format(exc))
                return False
        return False

    def compound_match(self, tgt):
        '''
        Runs the compound target check
        '''
        if not isinstance(tgt, six.string_types) and not isinstance(tgt, (list, tuple)):
            log.error('Compound target received that is neither string, list nor tuple')
            return False
        log.debug('compound_match: {0} ? {1}'.format(self.opts['id'], tgt))
        ref = {'G': 'grain',
               'P': 'grain_pcre',
               'I': 'pillar',
               'J': 'pillar_pcre',
               'L': 'list',
               'N': None,      # Nodegroups should already be expanded
               'S': 'ipcidr',
               'E': 'pcre'}
        if HAS_RANGE:
            ref['R'] = 'range'

        results = []
        opers = ['and', 'or', 'not', '(', ')']

        if isinstance(tgt, six.string_types):
            words = tgt.split()
        else:
            words = tgt

        for word in words:
            target_info = salt.utils.minions.parse_target(word)

            # Easy check first
            if word in opers:
                if results:
                    if results[-1] == '(' and word in ('and', 'or'):
                        log.error('Invalid beginning operator after "(": {0}'.format(word))
                        return False
                    if word == 'not':
                        if not results[-1] in ('and', 'or', '('):
                            results.append('and')
                    results.append(word)
                else:
                    # seq start with binary oper, fail
                    if word not in ['(', 'not']:
                        log.error('Invalid beginning operator: {0}'.format(word))
                        return False
                    results.append(word)

            elif target_info and target_info['engine']:
                if 'N' == target_info['engine']:
                    # Nodegroups should already be expanded/resolved to other engines
                    log.error('Detected nodegroup expansion failure of "{0}"'.format(word))
                    return False
                engine = ref.get(target_info['engine'])
                if not engine:
                    # If an unknown engine is called at any time, fail out
                    log.error('Unrecognized target engine "{0}" for'
                              ' target expression "{1}"'.format(
                                  target_info['engine'],
                                  word,
                                )
                        )
                    return False

                engine_args = [target_info['pattern']]
                engine_kwargs = {}
                if target_info['delimiter']:
                    engine_kwargs['delimiter'] = target_info['delimiter']

                results.append(
                    str(getattr(self, '{0}_match'.format(engine))(*engine_args, **engine_kwargs))
                )

            else:
                # The match is not explicitly defined, evaluate it as a glob
                results.append(str(self.glob_match(word)))

        results = ' '.join(results)
        log.debug('compound_match {0} ? "{1}" => "{2}"'.format(self.opts['id'], tgt, results))
        try:
            return eval(results)  # pylint: disable=W0123
        except Exception:
            log.error('Invalid compound target: {0} for results: {1}'.format(tgt, results))
            return False
        return False

    def nodegroup_match(self, tgt, nodegroups):
        '''
        This is a compatibility matcher and is NOT called when using
        nodegroups for remote execution, but is called when the nodegroups
        matcher is used in states
        '''
        if tgt in nodegroups:
            return self.compound_match(
                salt.utils.minions.nodegroup_comp(tgt, nodegroups)
            )
        return False


class ProxyMinion(Minion):
    '''
    This class instantiates a 'proxy' minion--a minion that does not manipulate
    the host it runs on, but instead manipulates a device that cannot run a minion.
    '''

    # TODO: better name...
    @tornado.gen.coroutine
    def _post_master_init(self, master):
        '''
        Function to finish init after connecting to a master

        This is primarily loading modules, pillars, etc. (since they need
        to know which master they connected to)
        '''
        log.debug("subclassed _post_master_init")

        self.opts['master'] = master

        self.opts['pillar'] = yield salt.pillar.get_async_pillar(
            self.opts,
            self.opts['grains'],
            self.opts['id'],
            self.opts['environment'],
            pillarenv=self.opts.get('pillarenv'),
        ).compile_pillar()

        if 'proxy' not in self.opts['pillar']:
            log.error('No proxy key found in pillar for id '+self.opts['id']+'.')
            log.error('Check your pillar configuration and contents.  Salt-proxy aborted.')
            self._running = False
            raise SaltSystemExit(code=-1)

        fq_proxyname = self.opts['pillar']['proxy']['proxytype']
        self.opts['proxy'] = self.opts['pillar']['proxy']

        # We need to do this again, because we are going to throw out a lot of grains.
        self.opts['grains'] = salt.loader.grains(self.opts)

        # Need to load the modules so they get all the dunder variables
        self.functions, self.returners, self.function_errors, self.executors = self._load_modules()

        # we can then sync any proxymodules down from the master
        self.functions['saltutil.sync_proxymodules'](saltenv='base')

        # Then load the proxy module
        self.proxy = salt.loader.proxy(self.opts)

        # Check config 'add_proxymodule_to_opts'  Remove this in Boron.
        if self.opts['add_proxymodule_to_opts']:
            self.opts['proxymodule'] = self.proxy

        # And re-load the modules so the __proxy__ variable gets injected
        self.functions, self.returners, self.function_errors, self.executors = self._load_modules(proxy=self.proxy)
        self.functions.pack['__proxy__'] = self.proxy
        self.proxy.pack['__salt__'] = self.functions
        self.proxy.pack['__ret__'] = self.returners
        self.proxy.pack['__pillar__'] = self.opts['pillar']

        if ('{0}.init'.format(fq_proxyname) not in self.proxy
                or '{0}.shutdown'.format(fq_proxyname) not in self.proxy):
            log.error('Proxymodule {0} is missing an init() or a shutdown() or both.'.format(fq_proxyname))
            log.error('Check your proxymodule.  Salt-proxy aborted.')
            self._running = False
            raise SaltSystemExit(code=-1)

        proxy_init_fn = self.proxy[fq_proxyname+'.init']
        proxy_init_fn(self.opts)

        # Proxies have a chicken-and-egg problem.  Usually we load grains early
        # in the setup process, but we can't load grains for proxies until
        # we talk to the device we are proxying for.  So reload the grains
        # functions here, and then force a grains sync in modules_refresh
        self.opts['grains'] = salt.loader.grains(self.opts, force_refresh=True)

        self.serial = salt.payload.Serial(self.opts)
        self.mod_opts = self._prep_mod_opts()
        self.matcher = Matcher(self.opts, self.functions)
        self.beacons = salt.beacons.Beacon(self.opts, self.functions)
        uid = salt.utils.get_uid(user=self.opts.get('user', None))
        self.proc_dir = get_proc_dir(self.opts['cachedir'], uid=uid)

        self.schedule = salt.utils.schedule.Schedule(
            self.opts,
            self.functions,
            self.returners)

        # add default scheduling jobs to the minions scheduler
        if self.opts['mine_enabled'] and 'mine.update' in self.functions:
            self.schedule.add_job({
                '__mine_interval':
                    {
                        'function': 'mine.update',
                        'minutes': self.opts['mine_interval'],
                        'jid_include': True,
                        'maxrunning': 2,
                        'return_job': self.opts.get('mine_return_job', False)
                    }
            }, persist=True)
            log.info('Added mine.update to scheduler')
        else:
            self.schedule.delete_job('__mine_interval', persist=True)

        # add master_alive job if enabled
        if (self.opts['transport'] != 'tcp' and
                self.opts['master_alive_interval'] > 0):
            self.schedule.add_job({
                '__master_alive':
                    {
                        'function': 'status.master',
                        'seconds': self.opts['master_alive_interval'],
                        'jid_include': True,
                        'maxrunning': 1,
                        'kwargs': {'master': self.opts['master'],
                                   'connected': True}
                    }
            }, persist=True)
            if self.opts['master_failback'] and \
                    'master_list' in self.opts and \
                    self.opts['master'] != self.opts['master_list'][0]:
                self.schedule.add_job({
                    '__master_failback':
                    {
                        'function': 'status.ping_master',
                        'seconds': self.opts['master_failback_interval'],
                        'jid_include': True,
                        'maxrunning': 1,
                        'kwargs': {'master': self.opts['master_list'][0]}
                    }
                }, persist=True)
            else:
                self.schedule.delete_job('__master_failback', persist=True)
        else:
            self.schedule.delete_job('__master_alive', persist=True)
            self.schedule.delete_job('__master_failback', persist=True)

        self.grains_cache = self.opts['grains']<|MERGE_RESOLUTION|>--- conflicted
+++ resolved
@@ -425,7 +425,6 @@
                     log.info('Got list of available master addresses:'
                              ' {0}'.format(opts['master']))
                     if opts['master_shuffle']:
-<<<<<<< HEAD
                         if opts['master_failback']:
                             secondary_masters = opts['master'][1:]
                             shuffle(secondary_masters)
@@ -435,10 +434,6 @@
                     opts['auth_tries'] = 0
                     if opts['master_failback'] and opts['master_failback_interval'] == 0:
                         opts['master_failback_interval'] = opts['master_alive_interval']
-=======
-                        shuffle(opts['master'])
-                    opts['auth_tries'] = 0
->>>>>>> cc224b87
                 # if opts['master'] is a str and we have never created opts['master_list']
                 elif isinstance(opts['master'], str) and ('master_list' not in opts):
                     # We have a string, but a list was what was intended. Convert.
@@ -587,7 +582,6 @@
         super(SMinion, self).__init__(opts)
 
         # Clean out the proc directory (default /var/cache/salt/minion/proc)
-<<<<<<< HEAD
         if (self.opts.get('file_client', 'remote') == 'remote'
                 or self.opts.get('use_master_when_local', False)):
             if HAS_ZMQ:
@@ -596,13 +590,6 @@
             io_loop.run_sync(
                 lambda: self.eval_master(self.opts, failed=True)
             )
-=======
-        if (self.opts.get('file_client', 'remote') == 'remote' or
-                self.opts.get('use_master_when_local', False)):
-            # actually eval_master returns the future and we need to wait for it
-            self.io_loop = zmq.eventloop.ioloop.ZMQIOLoop()
-            self.io_loop.run_sync(lambda: self.eval_master(self.opts, failed=True))
->>>>>>> cc224b87
         self.gen_modules(initial_load=True)
 
         # If configured, cache pillar data on the minion
