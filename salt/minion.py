# -*- coding: utf-8 -*-
'''
Routines to set up a minion
'''
# Import python libs
from __future__ import absolute_import
from __future__ import print_function
import copy
import errno
import fnmatch
import hashlib
import logging
import multiprocessing
import os
import re
import salt
import signal
import sys
import threading
import time
import traceback
import types
from random import randint, shuffle
from salt.ext.six.moves import range  # pylint: disable=import-error,redefined-builtin

from stat import S_IMODE

# Import third party libs
try:
    import zmq
    HAS_ZMQ = True
except ImportError:
    # Running in local, zmq not needed
    HAS_ZMQ = False

HAS_RANGE = False
try:
    import seco.range
    HAS_RANGE = True
except ImportError:
    pass

HAS_PSUTIL = False
try:
    import psutil
    HAS_PSUTIL = True
except ImportError:
    pass

HAS_RESOURCE = False
try:
    import resource
    HAS_RESOURCE = True
except ImportError:
    pass

try:
    import zmq.utils.monitor
    HAS_ZMQ_MONITOR = True
except ImportError:
    HAS_ZMQ_MONITOR = False
# pylint: enable=import-error

# Import salt libs
from salt.exceptions import (
    AuthenticationError, CommandExecutionError, CommandNotFoundError,
    SaltInvocationError, SaltReqTimeoutError, SaltClientError,
    SaltSystemExit, SaltSyndicMasterError
)
import salt.client
import salt.crypt
import salt.loader
import salt.payload
import salt.beacons
import salt.utils
import salt.utils.jid
import salt.pillar
import salt.utils.args
import salt.utils.event
import salt.utils.minion
import salt.utils.schedule
import salt.utils.error
import salt.utils.zeromq
import salt.defaults.exitcodes

from salt.defaults import DEFAULT_TARGET_DELIM
from salt.ext.six import string_types
from salt.utils.debug import enable_sigusr1_handler
from salt.utils.event import tagify
import salt.syspaths

log = logging.getLogger(__name__)

# To set up a minion:
# 1. Read in the configuration
# 2. Generate the function mapping dict
# 3. Authenticate with the master
# 4. Store the AES key
# 5. Connect to the publisher
# 6. Handle publications


def resolve_dns(opts):
    '''
    Resolves the master_ip and master_uri options
    '''
    ret = {}
    check_dns = True
    if (opts.get('file_client', 'remote') == 'local' and
            not opts.get('use_master_when_local', False)):
        check_dns = False

    if check_dns is True:
        # Because I import salt.log below I need to re-import salt.utils here
        import salt.utils
        try:
            ret['master_ip'] = \
                    salt.utils.dns_check(opts['master'], True, opts['ipv6'])
        except SaltClientError:
            if opts['retry_dns']:
                while True:
                    import salt.log
                    msg = ('Master hostname: \'{0}\' not found. Retrying in {1} '
                           'seconds').format(opts['master'], opts['retry_dns'])
                    if salt.log.is_console_configured():
                        log.error(msg)
                    else:
                        print('WARNING: {0}'.format(msg))
                    time.sleep(opts['retry_dns'])
                    try:
                        ret['master_ip'] = salt.utils.dns_check(
                            opts['master'], True, opts['ipv6']
                        )
                        break
                    except SaltClientError:
                        pass
            else:
                ret['master_ip'] = '127.0.0.1'
        except SaltSystemExit:
            err = 'Master address: {0} could not be resolved. Invalid or unresolveable address.'.format(
                opts.get('master', 'Unknown'))
            log.error(err)
            raise SaltSystemExit(code=42, msg=err)
    else:
        ret['master_ip'] = '127.0.0.1'

    if 'master_ip' in ret and 'master_ip' in opts:
        if ret['master_ip'] != opts['master_ip']:
            log.warning('Master ip address changed from {0} to {1}'.format(opts['master_ip'],
                                                                          ret['master_ip'])
            )
    ret['master_uri'] = 'tcp://{ip}:{port}'.format(ip=ret['master_ip'],
                                                   port=opts['master_port'])
    return ret


def get_proc_dir(cachedir, **kwargs):
    '''
    Given the cache directory, return the directory that process data is
    stored in, creating it if it doesn't exist.
    The following optional Keyword Arguments are handled:

    mode: which is anything os.makedir would accept as mode.

    uid: the uid to set, if not set, or it is None or -1 no changes are
         made. Same applies if the directory is already owned by this
         uid. Must be int. Works only on unix/unix like systems.

    gid: the gid to set, if not set, or it is None or -1 no changes are
         made. Same applies if the directory is already owned by this
         gid. Must be int. Works only on unix/unix like systems.
    '''
    fn_ = os.path.join(cachedir, 'proc')
    mode = kwargs.pop('mode', None)

    if mode is None:
        mode = {}
    else:
        mode = {'mode': mode}

    if not os.path.isdir(fn_):
        # proc_dir is not present, create it with mode settings
        os.makedirs(fn_, **mode)

    d_stat = os.stat(fn_)

    # if mode is not an empty dict then we have an explicit
    # dir mode. So lets check if mode needs to be changed.
    if mode:
        mode_part = S_IMODE(d_stat.st_mode)
        if mode_part != mode['mode']:
            os.chmod(fn_, (d_stat.st_mode ^ mode_part) | mode['mode'])

    if hasattr(os, 'chown'):
        # only on unix/unix like systems
        uid = kwargs.pop('uid', -1)
        gid = kwargs.pop('gid', -1)

        # if uid and gid are both -1 then go ahead with
        # no changes at all
        if (d_stat.st_uid != uid or d_stat.st_gid != gid) and \
                [i for i in (uid, gid) if i != -1]:
            os.chown(fn_, uid, gid)

    return fn_


def parse_args_and_kwargs(func, args, data=None):
    '''
    Wrap load_args_and_kwargs
    '''
    salt.utils.warn_until(
        'Boron',
        'salt.minion.parse_args_and_kwargs() has been renamed to '
        'salt.minion.load_args_and_kwargs(). Please change this function call '
        'before the Boron release of Salt.'
    )
    return load_args_and_kwargs(func, args, data=data)


def load_args_and_kwargs(func, args, data=None):
    '''
    Detect the args and kwargs that need to be passed to a function call, and
    check them against what was passed.
    '''
    argspec = salt.utils.args.get_function_argspec(func)
    _args = []
    _kwargs = {}
    invalid_kwargs = []

    for arg in args:
        if isinstance(arg, string_types):
            string_arg, string_kwarg = salt.utils.args.parse_input([arg], condition=False)  # pylint: disable=W0632
            if string_arg:
                # Don't append the version that was just derived from parse_cli
                # above, that would result in a 2nd call to
                # salt.utils.cli.yamlify_arg(), which could mangle the input.
                _args.append(arg)
            elif string_kwarg:
                salt.utils.warn_until(
                    'Boron',
                    'The list of function args and kwargs should be parsed '
                    'by salt.utils.args.parse_input() before calling '
                    'salt.minion.load_args_and_kwargs().'
                )
                if argspec.keywords or next(iter(string_kwarg.keys())) in argspec.args:
                    # Function supports **kwargs or is a positional argument to
                    # the function.
                    _kwargs.update(string_kwarg)
                else:
                    # **kwargs not in argspec and parsed argument name not in
                    # list of positional arguments. This keyword argument is
                    # invalid.
                    for key, val in string_kwarg.iteritems():
                        invalid_kwargs.append('{0}={1}'.format(key, val))
                continue

        # if the arg is a dict with __kwarg__ == True, then its a kwarg
        elif isinstance(arg, dict) and arg.pop('__kwarg__', False) is True:
            for key, val in arg.items():
                if argspec.keywords or key in argspec.args:
                    # Function supports **kwargs or is a positional argument to
                    # the function.
                    _kwargs[key] = val
                else:
                    # **kwargs not in argspec and parsed argument name not in
                    # list of positional arguments. This keyword argument is
                    # invalid.
                    invalid_kwargs.append('{0}={1}'.format(key, val))
            continue

        else:
            _args.append(arg)

    if invalid_kwargs:
        raise SaltInvocationError(
            'The following keyword arguments are not valid: {0}'
            .format(', '.join(invalid_kwargs))
        )

    if argspec.keywords and isinstance(data, dict):
        # this function accepts **kwargs, pack in the publish data
        for key, val in data.items():
            _kwargs['__pub_{0}'.format(key)] = val

    return _args, _kwargs


class SMinion(object):
    '''
    Create an object that has loaded all of the minion module functions,
    grains, modules, returners etc.  The SMinion allows developers to
    generate all of the salt minion functions and present them with these
    functions for general use.
    '''
    def __init__(self, opts):
        # Late setup of the opts grains, so we can log from the grains module
        opts['grains'] = salt.loader.grains(opts)
        self.opts = opts

        # Clean out the proc directory (default /var/cache/salt/minion/proc)
        if (self.opts.get('file_client', 'remote') == 'remote'
                or self.opts.get('use_master_when_local', False)):
            if isinstance(self.opts['master'], list):
                masters = self.opts['master']
                if self.opts['random_master'] is True:
                    shuffle(masters)
                for master in masters:
                    self.opts['master'] = master
                    self.opts.update(resolve_dns(opts))
                    try:
                        self.gen_modules()
                        break
                    except SaltClientError:
                        log.warning(('Attempted to authenticate with master '
                                     '{0} and failed'.format(master)))
                        continue
            else:
                if self.opts['random_master'] is True:
                    log.warning('random_master is True but there is only one master specified. Ignoring.')
                self.opts.update(resolve_dns(opts))
                self.gen_modules(initial_load=True)
        else:
            self.gen_modules(initial_load=True)

    def gen_modules(self, initial_load=False):
        '''
        Load all of the modules for the minion
        '''
        self.opts['pillar'] = salt.pillar.get_pillar(
            self.opts,
            self.opts['grains'],
            self.opts['id'],
            self.opts['environment']
        ).compile_pillar()
        self.functions = salt.loader.minion_mods(self.opts, include_errors=True)
        # TODO: remove
        self.function_errors = {}  # Keep the funcs clean
        self.returners = salt.loader.returners(self.opts, self.functions)
        self.states = salt.loader.states(self.opts, self.functions)
        self.rend = salt.loader.render(self.opts, self.functions)
        self.matcher = Matcher(self.opts, self.functions)
        self.functions['sys.reload_modules'] = self.gen_modules


class MinionBase(object):
    def __init__(self, opts):
        self.opts = opts
        self.beacons = salt.beacons.Beacon(opts)

    def _init_context_and_poller(self):
        self.context = zmq.Context()
        self.poller = zmq.Poller()

    def _prepare_minion_event_system(self):
        # Prepare the minion event system
        #
        # Start with the publish socket
        self._init_context_and_poller()

        hash_type = getattr(hashlib, self.opts.get('hash_type', 'md5'))
        # Only use the first 10 chars to keep longer hashes from exceeding the
        # max socket path length.
        id_hash = hash_type(self.opts['id']).hexdigest()[:10]
        epub_sock_path = os.path.join(
            self.opts['sock_dir'],
            'minion_event_{0}_pub.ipc'.format(id_hash)
        )
        if os.path.exists(epub_sock_path):
            os.unlink(epub_sock_path)
        epull_sock_path = os.path.join(
            self.opts['sock_dir'],
            'minion_event_{0}_pull.ipc'.format(id_hash)
        )
        if os.path.exists(epull_sock_path):
            os.unlink(epull_sock_path)

        self.epub_sock = self.context.socket(zmq.PUB)

        if self.opts.get('ipc_mode', '') == 'tcp':
            epub_uri = 'tcp://127.0.0.1:{0}'.format(
                self.opts['tcp_pub_port']
            )
            epull_uri = 'tcp://127.0.0.1:{0}'.format(
                self.opts['tcp_pull_port']
            )
        else:
            epub_uri = 'ipc://{0}'.format(epub_sock_path)
            salt.utils.zeromq.check_ipc_path_max_len(epub_uri)
            epull_uri = 'ipc://{0}'.format(epull_sock_path)
            salt.utils.zeromq.check_ipc_path_max_len(epull_uri)

        log.debug(
            '{0} PUB socket URI: {1}'.format(
                self.__class__.__name__, epub_uri
            )
        )
        log.debug(
            '{0} PULL socket URI: {1}'.format(
                self.__class__.__name__, epull_uri
            )
        )

        # Check to make sure the sock_dir is available, create if not
        default_minion_sock_dir = os.path.join(
            salt.syspaths.SOCK_DIR,
            'minion'
        )
        minion_sock_dir = self.opts.get('sock_dir', default_minion_sock_dir)

        if not os.path.isdir(minion_sock_dir):
            # Let's try to create the directory defined on the configuration
            # file
            try:
                os.makedirs(minion_sock_dir, 0o755)
            except OSError as exc:
                log.error('Could not create SOCK_DIR: {0}'.format(exc))
                # Let's not fail yet and try using the default path
                if minion_sock_dir == default_minion_sock_dir:
                    # We're already trying the default system path, stop now!
                    raise

            if not os.path.isdir(default_minion_sock_dir):
                try:
                    os.makedirs(default_minion_sock_dir, 0o755)
                except OSError as exc:
                    log.error('Could not create SOCK_DIR: {0}'.format(exc))
                    # Let's stop at this stage
                    raise

        # Create the pull socket
        self.epull_sock = self.context.socket(zmq.PULL)

        # Securely bind the event sockets
        if self.opts.get('ipc_mode', '') != 'tcp':
            old_umask = os.umask(0o177)
        try:
            log.info('Starting pub socket on {0}'.format(epub_uri))
            self.epub_sock.bind(epub_uri)
            log.info('Starting pull socket on {0}'.format(epull_uri))
            self.epull_sock.bind(epull_uri)
        finally:
            if self.opts.get('ipc_mode', '') != 'tcp':
                os.umask(old_umask)

    @staticmethod
    def process_schedule(minion, loop_interval):
        try:
            minion.schedule.eval()
            # Check if scheduler requires lower loop interval than
            # the loop_interval setting
            if minion.schedule.loop_interval < loop_interval:
                loop_interval = minion.schedule.loop_interval
                log.debug(
                    'Overriding loop_interval because of scheduled jobs.'
                )
        except Exception as exc:
            log.error(
                'Exception {0} occurred in scheduled job'.format(exc)
            )
        return loop_interval

    def process_beacons(self, functions):
        '''
        Evaluate all of the configured beacons, grab the config again in case
        the pillar or grains changed
        '''
        if 'config.merge' in functions:
            b_conf = functions['config.merge']('beacons')
            if b_conf:
                return self.beacons.process(b_conf)
        return []


class MasterMinion(object):
    '''
    Create a fully loaded minion function object for generic use on the
    master. What makes this class different is that the pillar is
    omitted, otherwise everything else is loaded cleanly.
    '''
    def __init__(
            self,
            opts,
            returners=True,
            states=True,
            rend=True,
            matcher=True,
            whitelist=None):
        self.opts = salt.config.minion_config(opts['conf_file'])
        self.opts.update(opts)
        self.whitelist = whitelist
        self.opts['grains'] = salt.loader.grains(opts)
        self.opts['pillar'] = {}
        self.mk_returners = returners
        self.mk_states = states
        self.mk_rend = rend
        self.mk_matcher = matcher
        self.gen_modules(initial_load=True)

    def gen_modules(self, initial_load=False):
        '''
        Load all of the modules for the minion
        '''
        self.functions = salt.loader.minion_mods(
            self.opts,
            whitelist=self.whitelist,
            initial_load=initial_load)
        if self.mk_returners:
            self.returners = salt.loader.returners(self.opts, self.functions)
        if self.mk_states:
            self.states = salt.loader.states(self.opts, self.functions)
        if self.mk_rend:
            self.rend = salt.loader.render(self.opts, self.functions)
        if self.mk_matcher:
            self.matcher = Matcher(self.opts, self.functions)
        self.functions['sys.reload_modules'] = self.gen_modules


class MultiMinion(MinionBase):
    '''
    Create a multi minion interface, this creates as many minions as are
    defined in the master option and binds each minion object to a respective
    master.
    '''
    # timeout for one of the minions to auth with a master
    MINION_CONNECT_TIMEOUT = 5

    def __init__(self, opts):
        super(MultiMinion, self).__init__(opts)

    def minions(self):
        '''
        Return a dict of minion generators bound to the tune_in method

        dict of master -> minion_mapping, the mapping contains:

            opts: options used to create the minion
            last: last auth attempt time
            auth_wait: time to wait for next auth attempt
            minion: minion object
            generator: generator function (non-blocking tune_in)
        '''
        if not isinstance(self.opts['master'], list):
            log.error(
                'Attempting to start a multimaster system with one master')
            sys.exit(salt.defaults.exitcodes.EX_GENERIC)
        ret = {}
        for master in set(self.opts['master']):
            s_opts = copy.copy(self.opts)
            s_opts['master'] = master
            s_opts['multimaster'] = True
            ret[master] = {'opts': s_opts,
                           'last': time.time(),
                           'auth_wait': s_opts['acceptance_wait_time']}
            try:
                minion = Minion(s_opts, self.MINION_CONNECT_TIMEOUT, False)
                ret[master]['minion'] = minion
                ret[master]['generator'] = minion.tune_in_no_block()
            except SaltClientError as exc:
                log.error('Error while bringing up minion for multi-master. Is master at {0} responding?'.format(master))
        return ret

    # Multi Master Tune In
    def tune_in(self):
        '''
        Bind to the masters

        This loop will attempt to create connections to masters it hasn't connected
        to yet, but once the initial connection is made it is up to ZMQ to do the
        reconnect (don't know of an API to get the state here in salt)
        '''
        self._prepare_minion_event_system()
        self.poller.register(self.epull_sock, zmq.POLLIN)

        # Prepare the minion generators
        minions = self.minions()
        loop_interval = int(self.opts['loop_interval'])
        auth_wait = self.opts['acceptance_wait_time']
        max_wait = self.opts['acceptance_wait_time_max']

        while True:
            package = None
            for minion in minions.values():
                if isinstance(minion, dict):
                    if 'minion' in minion:
                        minion = minion['minion']
                    else:
                        continue
                if not hasattr(minion, 'schedule'):
                    continue
                loop_interval = self.process_schedule(minion, loop_interval)
            socks = dict(self.poller.poll(1))
            if socks.get(self.epull_sock) == zmq.POLLIN:
                try:
                    package = self.epull_sock.recv(zmq.NOBLOCK)
                except Exception:
                    pass

            masters = list(minions.keys())
            shuffle(masters)
            # Do stuff per minion that we have
            for master in masters:
                minion = minions[master]
                # if we haven't connected yet, lets attempt some more.
                # make sure to keep separate auth_wait times, since these
                # are separate masters
                if 'generator' not in minion:
                    if time.time() - minion['auth_wait'] > minion['last']:
                        minion['last'] = time.time()
                        if minion['auth_wait'] < max_wait:
                            minion['auth_wait'] += auth_wait
                        try:
                            t_minion = Minion(minion['opts'], self.MINION_CONNECT_TIMEOUT, False)
                            minions[master]['minion'] = t_minion
                            minions[master]['generator'] = t_minion.tune_in_no_block()
                            minions[master]['auth_wait'] = self.opts['acceptance_wait_time']
                        except SaltClientError:
                            log.error('Error while bring up minion for multi-master. Is master {0} responding?'.format(master))
                            continue
                    else:
                        continue

                # run scheduled jobs if you have them
                loop_interval = self.process_schedule(minion['minion'], loop_interval)

                # If a minion instance receives event, handle the event on all
                # instances
                if package:
                    try:
                        for master in masters:
                            minions[master].handle_event(package)
                    except Exception:
                        pass
                    finally:
                        package = None

                # have the Minion class run anything it has to run
                next(minion['generator'])


class Minion(MinionBase):
    '''
    This class instantiates a minion, runs connections for a minion,
    and loads all of the functions into the minion
    '''

    def __init__(self, opts, timeout=60, safe=True):  # pylint: disable=W0231
        '''
        Pass in the options dict
        '''
        self._running = None
        self.win_proc = []

        # Warn if ZMQ < 3.2
        if HAS_ZMQ:
            try:
                zmq_version_info = zmq.zmq_version_info()
            except AttributeError:
                # PyZMQ <= 2.1.9 does not have zmq_version_info, fall back to
                # using zmq.zmq_version() and build a version info tuple.
                zmq_version_info = tuple(
                    [int(x) for x in zmq.zmq_version().split('.')]
                )
            if zmq_version_info < (3, 2):
                log.warning(
                    'You have a version of ZMQ less than ZMQ 3.2! There are '
                    'known connection keep-alive issues with ZMQ < 3.2 which '
                    'may result in loss of contact with minions. Please '
                    'upgrade your ZMQ!'
                )
        # Late setup the of the opts grains, so we can log from the grains
        # module
        opts['grains'] = salt.loader.grains(opts)

        # evaluate the master to connect to and authenticate with it
        opts['master'] = self.eval_master(opts,
                                          timeout,
                                          safe)

        self.opts['pillar'] = salt.pillar.get_pillar(
            opts,
            opts['grains'],
            opts['id'],
            opts['environment']
        ).compile_pillar()
        self.functions, self.returners, self.function_errors = self._load_modules()
        self.serial = salt.payload.Serial(self.opts)
        self.mod_opts = self._prep_mod_opts()
        self.matcher = Matcher(self.opts, self.functions)
        uid = salt.utils.get_uid(user=opts.get('user', None))
        self.proc_dir = get_proc_dir(opts['cachedir'], uid=uid)
        self.schedule = salt.utils.schedule.Schedule(
            self.opts,
            self.functions,
            self.returners)

        # add default scheduling jobs to the minions scheduler
        if 'mine.update' in self.functions:
            log.info('Added mine.update to scheduler')
            self.schedule.add_job({
                '__mine_interval':
                {
                    'function': 'mine.update',
                    'minutes': opts['mine_interval'],
                    'jid_include': True,
                    'maxrunning': 2
                }
            })

        # add master_alive job if enabled
        if self.opts['master_alive_interval'] > 0:
            self.schedule.add_job({
                '__master_alive':
                {
                    'function': 'status.master',
                    'seconds': opts['master_alive_interval'],
                    'jid_include': True,
                    'maxrunning': 1,
                    'kwargs': {'master': self.opts['master'],
                               'connected': True}
                }
            })

        self.grains_cache = self.opts['grains']

        # store your hexid to subscribe to zmq, hash since zmq filters are prefix
        # matches this way we can avoid collisions
        self.hexid = hashlib.sha1(self.opts['id']).hexdigest()

        if 'proxy' in self.opts['pillar']:
            log.debug('I am {0} and I need to start some proxies for {1}'.format(self.opts['id'],
                                                                                 self.opts['pillar']['proxy']))
            for p in self.opts['pillar']['proxy']:
                log.debug('Starting {0} proxy.'.format(p))
                pid = os.fork()
                if pid > 0:
                    continue
                else:
                    proxyminion = salt.ProxyMinion()
                    proxyminion.start(self.opts['pillar']['proxy'][p])
                    self.clean_die(signal.SIGTERM, None)
        else:
            log.debug('I am {0} and I am not supposed to start any proxies. '
                      '(Likely not a problem)'.format(self.opts['id']))

        # __init__() from MinionBase is called in Minion.eval_master()

    def eval_master(self,
                    opts,
                    timeout=60,
                    safe=True,
                    failed=False):
        '''
        Evaluates and returns the current master address. In standard mode, just calls
        authenticate() with the given master address.

        With master_type=func evaluates the current master address from the given
        module and then calls authenticate().

        With master_type=failover takes the list of masters and loops through them.
        The first one that allows the minion to connect is used to authenticate() and
        then returned. If this function is called outside the minions initialization
        phase (for example from the minions main event-loop when a master connection
        loss was detected), 'failed' should be set to True. The current
        (possibly failed) master will then be removed from the list of masters.
        '''
        # check if master_type was altered from its default
        if opts['master_type'] != 'str':
            # check for a valid keyword
            if opts['master_type'] == 'func':
                # split module and function and try loading the module
                mod, fun = opts['master'].split('.')
                try:
                    master_mod = salt.loader.raw_mod(opts, mod, fun)
                    if not master_mod:
                        raise TypeError
                    # we take whatever the module returns as master address
                    opts['master'] = master_mod[mod + '.' + fun]()
                except TypeError:
                    msg = ('Failed to evaluate master address from '
                           'module \'{0}\''.format(opts['master']))
                    log.error(msg)
                    sys.exit(salt.defaults.exitcodes.EX_GENERIC)
                log.info('Evaluated master from module: {0}'.format(master_mod))

            # if failover is set, master has to be of type list
            elif opts['master_type'] == 'failover':
                if isinstance(opts['master'], list):
                    log.info('Got list of available master addresses:'
                             ' {0}'.format(opts['master']))
                    if opts['master_shuffle']:
                        shuffle(opts['master'])
                elif opts['__role'] == 'syndic':
                    log.info('Syndic setting master_syndic to \'{0}\''.format(opts['master']))

                # if failed=True, the minion was previously connected
                # we're probably called from the minions main-event-loop
                # because a master connection loss was detected. remove
                # the possibly failed master from the list of masters.
                elif failed:
                    log.info('Removing possibly failed master {0} from list of'
                             ' masters'.format(opts['master']))
                    # create new list of master with the possibly failed one removed
                    opts['master'] = [x for x in opts['master_list'] if opts['master'] != x]

                else:
                    msg = ('master_type set to \'failover\' but \'master\' '
                           'is not of type list but of type '
                           '{0}'.format(type(opts['master'])))
                    log.error(msg)
                    sys.exit(salt.defaults.exitcodes.EX_GENERIC)
            else:
                msg = ('Invalid keyword \'{0}\' for variable '
                       '\'master_type\''.format(opts['master_type']))
                log.error(msg)
                sys.exit(salt.defaults.exitcodes.EX_GENERIC)

        # if we have a list of masters, loop through them and be
        # happy with the first one that allows us to connect
        if isinstance(opts['master'], list):
            conn = False
            # shuffle the masters and then loop through them
            local_masters = copy.copy(opts['master'])

            for master in local_masters:
                opts['master'] = master
                opts.update(resolve_dns(opts))
                super(Minion, self).__init__(opts)

                # on first run, update self.opts with the whole master list
                # to enable a minion to re-use old masters if they get fixed
                if 'master_list' not in self.opts:
                    self.opts['master_list'] = local_masters

                try:
                    if self.authenticate(timeout, safe) != 'full':
                        conn = True
                        break
                except SaltClientError:
                    msg = ('Master {0} could not be reached, trying '
                           'next master (if any)'.format(opts['master']))
                    log.info(msg)
                    continue

            if not conn:
                self.connected = False
                msg = ('No master could be reached or all masters denied '
                       'the minions connection attempt.')
                log.error(msg)
            else:
                self.connected = True
                return opts['master']

        # single master sign in
        else:
            opts.update(resolve_dns(opts))
            super(Minion, self).__init__(opts)
            if self.authenticate(timeout, safe) == 'full':
                self.connected = False
                msg = ('master {0} rejected the minions connection because too '
                       'many minions are already connected.'.format(opts['master']))
                log.error(msg)
                sys.exit(salt.defaults.exitcodes.EX_GENERIC)
            else:
                self.connected = True
                return opts['master']

    def _prep_mod_opts(self):
        '''
        Returns a copy of the opts with key bits stripped out
        '''
        mod_opts = {}
        for key, val in self.opts.items():
            if key == 'logger':
                continue
            mod_opts[key] = val
        return mod_opts

    def _load_modules(self, force_refresh=False):
        '''
        Return the functions and the returners loaded up from the loader
        module
        '''
        # if this is a *nix system AND modules_max_memory is set, lets enforce
        # a memory limit on module imports
        # this feature ONLY works on *nix like OSs (resource module doesn't work on windows)
        modules_max_memory = False
        if self.opts.get('modules_max_memory', -1) > 0 and HAS_PSUTIL and HAS_RESOURCE:
            log.debug('modules_max_memory set, enforcing a maximum of {0}'.format(self.opts['modules_max_memory']))
            modules_max_memory = True
            old_mem_limit = resource.getrlimit(resource.RLIMIT_AS)
            rss, vms = psutil.Process(os.getpid()).get_memory_info()
            mem_limit = rss + vms + self.opts['modules_max_memory']
            resource.setrlimit(resource.RLIMIT_AS, (mem_limit, mem_limit))
        elif self.opts.get('modules_max_memory', -1) > 0:
            if not HAS_PSUTIL:
                log.error('Unable to enforce modules_max_memory because psutil is missing')
            if not HAS_RESOURCE:
                log.error('Unable to enforce modules_max_memory because resource is missing')

        self.opts['grains'] = salt.loader.grains(self.opts, force_refresh)
        if self.opts.get('multimaster', False):
            s_opts = copy.copy(self.opts)
            functions = salt.loader.minion_mods(s_opts)
        else:
            functions = salt.loader.minion_mods(self.opts)
        returners = salt.loader.returners(self.opts, functions)
        errors = {}
        if '_errors' in functions:
            errors = functions['_errors']
            functions.pop('_errors')

        functions.clear()
        returners.clear()

        # we're done, reset the limits!
        if modules_max_memory is True:
            resource.setrlimit(resource.RLIMIT_AS, old_mem_limit)

        return functions, returners, errors

    def _fire_master(self, data=None, tag=None, events=None, pretag=None, timeout=60):
        '''
        Fire an event on the master, or drop message if unable to send.
        '''
        load = {'id': self.opts['id'],
                'cmd': '_minion_event',
                'pretag': pretag,
                'tok': self.tok}
        if events:
            load['events'] = events
        elif data and tag:
            load['data'] = data
            load['tag'] = tag
        elif not data and tag:
            load['data'] = {}
            load['tag'] = tag
        else:
            return
        channel = salt.transport.Channel.factory(self.opts)
        try:
            result = channel.send(load, timeout=timeout)
            return True
        except Exception:
            log.info('fire_master failed: {0}'.format(traceback.format_exc()))
            return False

    def _handle_payload(self, payload):
        '''
        Takes a payload from the master publisher and does whatever the
        master wants done.
        '''
        {'aes': self._handle_aes,
         'pub': self._handle_pub,
         'clear': self._handle_clear}[payload['enc']](payload['load'],
                                                      payload['sig'] if 'sig' in payload else None)

    def _handle_aes(self, load, sig=None):
        '''
        Takes the AES encrypted load, checks the signature if pub signatures
        are turned on, decrypts it, and runs the encapsulated instructions
        '''
        # Verify that the signature is valid
        master_pubkey_path = os.path.join(self.opts['pki_dir'], 'minion_master.pub')

        if sig and self.functions['config.get']('sign_pub_messages'):
            if not salt.crypt.verify_signature(master_pubkey_path, load, sig):
                raise AuthenticationError('Message signature failed to validate.')

        try:
            data = self.crypticle.loads(load)
        except AuthenticationError:
            # decryption of the payload failed, try to re-auth
            self.authenticate()
            data = self.crypticle.loads(load)

        # Verify that the publication is valid
        if 'tgt' not in data or 'jid' not in data or 'fun' not in data \
           or 'arg' not in data:
            return
        # Verify that the publication applies to this minion

        # It's important to note that the master does some pre-processing
        # to determine which minions to send a request to. So for example,
        # a "salt -G 'grain_key:grain_val' test.ping" will invoke some
        # pre-processing on the master and this minion should not see the
        # publication if the master does not determine that it should.

        if 'tgt_type' in data:
            match_func = getattr(self.matcher,
                                 '{0}_match'.format(data['tgt_type']), None)
            if match_func is None:
                return
            if data['tgt_type'] in ('grain', 'grain_pcre', 'pillar'):
                delimiter = data.get('delimiter', DEFAULT_TARGET_DELIM)
                if not match_func(data['tgt'], delimiter=delimiter):
                    return
            elif not match_func(data['tgt']):
                return
        else:
            if not self.matcher.glob_match(data['tgt']):
                return
        # If the minion does not have the function, don't execute,
        # this prevents minions that could not load a minion module
        # from returning a predictable exception
        #if data['fun'] not in self.functions:
        #    return
        if 'user' in data:
            log.info(
                'User {0[user]} Executing command {0[fun]} with jid '
                '{0[jid]}'.format(data)
            )
        else:
            log.info(
                'Executing command {0[fun]} with jid {0[jid]}'.format(data)
            )
        log.debug('Command details {0}'.format(data))
        self._handle_decoded_payload(data)

    def _handle_pub(self, load):
        '''
        Handle public key payloads
        '''
        pass

    def _handle_clear(self, load, sig=None):
        '''
        Handle un-encrypted transmissions
        '''
        pass

    def _handle_decoded_payload(self, data):
        '''
        Override this method if you wish to handle the decoded data
        differently.
        '''
        if isinstance(data['fun'], string_types):
            if data['fun'] == 'sys.reload_modules':
                self.functions, self.returners, self.function_errors = self._load_modules()
                self.schedule.functions = self.functions
                self.schedule.returners = self.returners
        if isinstance(data['fun'], tuple) or isinstance(data['fun'], list):
            target = Minion._thread_multi_return
        else:
            target = Minion._thread_return
        # We stash an instance references to allow for the socket
        # communication in Windows. You can't pickle functions, and thus
        # python needs to be able to reconstruct the reference on the other
        # side.
        instance = self
        # If we are running in multi-master mode, re-inject opts into module funcs
        if instance.opts.get('multimaster', False):
            for func in instance.functions:
                sys.modules[instance.functions[func].__module__].__opts__ = self.opts
        if self.opts['multiprocessing']:
            if sys.platform.startswith('win'):
                # let python reconstruct the minion on the other side if we're
                # running on windows
                instance = None
            process = multiprocessing.Process(
                target=target, args=(instance, self.opts, data)
            )
        else:
            process = threading.Thread(
                target=target,
                args=(instance, self.opts, data),
                name=data['jid']
            )
        process.start()
        if not sys.platform.startswith('win'):
            process.join()
        else:
            self.win_proc.append(process)

    @classmethod
    def _thread_return(cls, minion_instance, opts, data):
        '''
        This method should be used as a threading target, start the actual
        minion side execution.
        '''
        # this seems awkward at first, but it's a workaround for Windows
        # multiprocessing communication.
        if not minion_instance:
            minion_instance = cls(opts)
        fn_ = os.path.join(minion_instance.proc_dir, data['jid'])
        if opts['multiprocessing']:
            salt.utils.daemonize_if(opts)

        salt.utils.appendproctitle(data['jid'])

        sdata = {'pid': os.getpid()}
        sdata.update(data)
        log.info('Starting a new job with PID {0}'.format(sdata['pid']))
        with salt.utils.fopen(fn_, 'w+b') as fp_:
            fp_.write(minion_instance.serial.dumps(sdata))
        ret = {'success': False}
        function_name = data['fun']
        if function_name in minion_instance.functions:
            try:
                func = minion_instance.functions[data['fun']]
                args, kwargs = load_args_and_kwargs(
                    func,
                    data['arg'],
                    data)
                minion_instance.functions.pack['__context__']['retcode'] = 0
                if opts.get('sudo_user', ''):
                    sudo_runas = opts.get('sudo_user')
                    if 'sudo.salt_call' in minion_instance.functions:
                        return_data = minion_instance.functions['sudo.salt_call'](
                                sudo_runas,
                                data['fun'],
                                *args,
                                **kwargs)
                else:
                    return_data = func(*args, **kwargs)
                if isinstance(return_data, types.GeneratorType):
                    ind = 0
                    iret = {}
                    for single in return_data:
                        if isinstance(single, dict) and isinstance(iret, dict):
                            iret.update(single)
                        else:
                            if not iret:
                                iret = []
                            iret.append(single)
                        tag = tagify([data['jid'], 'prog', opts['id'], str(ind)], 'job')
                        event_data = {'return': single}
                        minion_instance._fire_master(event_data, tag)
                        ind += 1
                    ret['return'] = iret
                else:
                    ret['return'] = return_data
                ret['retcode'] = minion_instance.functions.pack['__context__'].get(
                    'retcode',
                    0
                )
                ret['success'] = True
            except CommandNotFoundError as exc:
                msg = 'Command required for {0!r} not found'.format(
                    function_name
                )
                log.debug(msg, exc_info=True)
                ret['return'] = '{0}: {1}'.format(msg, exc)
                ret['out'] = 'nested'
            except CommandExecutionError as exc:
                log.error(
                    'A command in {0!r} had a problem: {1}'.format(
                        function_name,
                        exc
                    ),
                    exc_info_on_loglevel=logging.DEBUG
                )
                ret['return'] = 'ERROR: {0}'.format(exc)
                ret['out'] = 'nested'
            except SaltInvocationError as exc:
                log.error(
                    'Problem executing {0!r}: {1}'.format(
                        function_name,
                        exc
                    ),
                    exc_info_on_loglevel=logging.DEBUG
                )
                ret['return'] = 'ERROR executing {0!r}: {1}'.format(
                    function_name, exc
                )
                ret['out'] = 'nested'
            except TypeError as exc:
                msg = ('TypeError encountered executing {0}: {1}. See '
                       'debug log for more info.').format(function_name, exc)
                log.warning(msg, exc_info_on_loglevel=logging.DEBUG)
                ret['return'] = msg
                ret['out'] = 'nested'
            except Exception:
                msg = 'The minion function caused an exception'
                log.warning(msg, exc_info_on_loglevel=logging.DEBUG)
                salt.utils.error.fire_exception(salt.exceptions.MinionError(msg), opts, job=data)
                ret['return'] = '{0}: {1}'.format(msg, traceback.format_exc())
                ret['out'] = 'nested'
        else:
            ret['return'] = minion_instance.functions.missing_fun_string(function_name)
            mod_name = function_name.split('.')[0]
            if mod_name in minion_instance.function_errors:
                ret['return'] += ' Possible reasons: {0!r}'.format(minion_instance.function_errors[mod_name])
            ret['success'] = False
            ret['retcode'] = 254
            ret['out'] = 'nested'

        ret['jid'] = data['jid']
        ret['fun'] = data['fun']
        ret['fun_args'] = data['arg']
        if 'master_id' in data:
            ret['master_id'] = data['master_id']
        if 'metadata' in data:
            if isinstance(data['metadata'], dict):
                ret['metadata'] = data['metadata']
            else:
                log.warning('The metadata parameter must be a dictionary.  Ignoring.')
        minion_instance._return_pub(ret)
        if data['ret']:
            if 'ret_config' in data:
                ret['ret_config'] = data['ret_config']
            ret['id'] = opts['id']
            for returner in set(data['ret'].split(',')):
                try:
                    minion_instance.returners['{0}.returner'.format(
                        returner
                    )](ret)
                except Exception as exc:
                    log.error(
                        'The return failed for job {0} {1}'.format(
                        data['jid'],
                        exc
                        )
                    )
                    log.error(traceback.format_exc())

    @classmethod
    def _thread_multi_return(cls, minion_instance, opts, data):
        '''
        This method should be used as a threading target, start the actual
        minion side execution.
        '''
        salt.utils.appendproctitle(data['jid'])
        # this seems awkward at first, but it's a workaround for Windows
        # multiprocessing communication.
        if not minion_instance:
            minion_instance = cls(opts)
        ret = {
            'return': {},
            'success': {},
        }
        for ind in range(0, len(data['fun'])):
            ret['success'][data['fun'][ind]] = False
            try:
                func = minion_instance.functions[data['fun'][ind]]
                args, kwargs = load_args_and_kwargs(
                    func,
                    data['arg'][ind],
                    data)
                ret['return'][data['fun'][ind]] = func(*args, **kwargs)
                ret['success'][data['fun'][ind]] = True
            except Exception as exc:
                trb = traceback.format_exc()
                log.warning(
                    'The minion function caused an exception: {0}'.format(
                        exc
                    )
                )
                ret['return'][data['fun'][ind]] = trb
            ret['jid'] = data['jid']
            ret['fun'] = data['fun']
            ret['fun_args'] = data['arg']
        if 'metadata' in data:
            ret['metadata'] = data['metadata']
        minion_instance._return_pub(ret)
        if data['ret']:
            if 'ret_config' in data:
                ret['ret_config'] = data['ret_config']
            for returner in set(data['ret'].split(',')):
                ret['id'] = opts['id']
                try:
                    minion_instance.returners['{0}.returner'.format(
                        returner
                    )](ret)
                except Exception as exc:
                    log.error(
                        'The return failed for job {0} {1}'.format(
                        data['jid'],
                        exc
                        )
                    )

    def _return_pub(self, ret, ret_cmd='_return', timeout=60):
        '''
        Return the data from the executed command to the master server
        '''
        jid = ret.get('jid', ret.get('__jid__'))
        fun = ret.get('fun', ret.get('__fun__'))
        if self.opts['multiprocessing']:
            fn_ = os.path.join(self.proc_dir, jid)
            if os.path.isfile(fn_):
                try:
                    os.remove(fn_)
                except (OSError, IOError):
                    # The file is gone already
                    pass
        log.info('Returning information for job: {0}'.format(jid))
        channel = salt.transport.Channel.factory(self.opts)
        if ret_cmd == '_syndic_return':
            load = {'cmd': ret_cmd,
                    'id': self.opts['id'],
                    'jid': jid,
                    'fun': fun,
                    'arg': ret.get('arg'),
                    'tgt': ret.get('tgt'),
                    'tgt_type': ret.get('tgt_type'),
                    'load': ret.get('__load__')}
            if '__master_id__' in ret:
                load['master_id'] = ret['__master_id__']
            load['return'] = {}
            for key, value in ret.items():
                if key.startswith('__'):
                    continue
                load['return'][key] = value
        else:
            load = {'cmd': ret_cmd,
                    'id': self.opts['id']}
            for key, value in list(ret.items()):
                load[key] = value

        if 'out' in ret:
            if isinstance(ret['out'], string_types):
                load['out'] = ret['out']
            else:
                log.error('Invalid outputter {0}. This is likely a bug.'
                          .format(ret['out']))
        else:
            try:
                oput = self.functions[fun].__outputter__
            except (KeyError, AttributeError, TypeError):
                pass
            else:
                if isinstance(oput, string_types):
                    load['out'] = oput
        if self.opts['cache_jobs']:
            # Local job cache has been enabled
            fn_ = os.path.join(
                self.opts['cachedir'],
                'minion_jobs',
                load['jid'],
                'return.p')
            jdir = os.path.dirname(fn_)
            if not os.path.isdir(jdir):
                os.makedirs(jdir)
            salt.utils.fopen(fn_, 'w+b').write(self.serial.dumps(ret))
        try:
            ret_val = channel.send(load, timeout=timeout)
        except SaltReqTimeoutError:
            msg = ('The minion failed to return the job information for job '
                   '{0}. This is often due to the master being shut down or '
                   'overloaded. If the master is running consider increasing '
                   'the worker_threads value.').format(jid)
            log.warn(msg)
            return ''

        log.trace('ret_val = {0}'.format(ret_val))
        return ret_val

    def _state_run(self):
        '''
        Execute a state run based on information set in the minion config file
        '''
        if self.opts['startup_states']:
            data = {'jid': 'req', 'ret': self.opts.get('ext_job_cache', '')}
            if self.opts['startup_states'] == 'sls':
                data['fun'] = 'state.sls'
                data['arg'] = [self.opts['sls_list']]
            elif self.opts['startup_states'] == 'top':
                data['fun'] = 'state.top'
                data['arg'] = [self.opts['top_file']]
            else:
                data['fun'] = 'state.highstate'
                data['arg'] = []
            self._handle_decoded_payload(data)

    def _refresh_grains_watcher(self, refresh_interval_in_minutes):
        '''
        Create a loop that will fire a pillar refresh to inform a master about a change in the grains of this minion
        :param refresh_interval_in_minutes:
        :return: None
        '''
        if '__update_grains' not in self.opts.get('schedule', {}):
            if 'schedule' not in self.opts:
                self.opts['schedule'] = {}
            self.opts['schedule'].update({
                '__update_grains':
                    {
                        'function': 'event.fire',
                        'args': [{}, 'grains_refresh'],
                        'minutes': refresh_interval_in_minutes
                    }
            })

    def _set_tcp_keepalive(self):
        if hasattr(zmq, 'TCP_KEEPALIVE'):
            self.socket.setsockopt(
                zmq.TCP_KEEPALIVE, self.opts['tcp_keepalive']
            )
            self.socket.setsockopt(
                zmq.TCP_KEEPALIVE_IDLE, self.opts['tcp_keepalive_idle']
            )
            self.socket.setsockopt(
                zmq.TCP_KEEPALIVE_CNT, self.opts['tcp_keepalive_cnt']
            )
            self.socket.setsockopt(
                zmq.TCP_KEEPALIVE_INTVL, self.opts['tcp_keepalive_intvl']
            )

    def _set_monitor_socket(self):
        if not HAS_ZMQ_MONITOR or not self.opts['zmq_monitor']:
            return
        self.monitor_socket = self.socket.get_monitor_socket()
        t = threading.Thread(target=self._socket_monitor, args=(self.monitor_socket,))
        t.start()

    def _socket_monitor(self, monitor):
        event_map = {}
        for name in dir(zmq):
            if name.startswith('EVENT_'):
                value = getattr(zmq, name)
                event_map[value] = name
        while monitor.poll():
            evt = zmq.utils.monitor.recv_monitor_message(monitor)
            evt.update({'description': event_map[evt['event']]})
            log.debug("ZeroMQ event: {0}".format(evt))
            if evt['event'] == zmq.EVENT_MONITOR_STOPPED:
                break
        monitor.close()
        log.trace("event monitor thread done!")

    def _set_reconnect_ivl(self):
        recon_delay = self.opts['recon_default']

        if self.opts['recon_randomize']:
            recon_delay = randint(self.opts['recon_default'],
                                  self.opts['recon_default'] + self.opts['recon_max']
                          )

            log.debug("Generated random reconnect delay between '{0}ms' and '{1}ms' ({2})".format(
                self.opts['recon_default'],
                self.opts['recon_default'] + self.opts['recon_max'],
                recon_delay)
            )

        log.debug("Setting zmq_reconnect_ivl to '{0}ms'".format(recon_delay))
        self.socket.setsockopt(zmq.RECONNECT_IVL, recon_delay)

    def _set_reconnect_ivl_max(self):
        if hasattr(zmq, 'RECONNECT_IVL_MAX'):
            log.debug("Setting zmq_reconnect_ivl_max to '{0}ms'".format(
                self.opts['recon_default'] + self.opts['recon_max'])
            )

            self.socket.setsockopt(
                zmq.RECONNECT_IVL_MAX, self.opts['recon_max']
            )

    def _set_ipv4only(self):
        if self.opts['ipv6'] is True and hasattr(zmq, 'IPV4ONLY'):
            # IPv6 sockets work for both IPv6 and IPv4 addresses
            self.socket.setsockopt(zmq.IPV4ONLY, 0)

    def _fire_master_minion_start(self):
        # Send an event to the master that the minion is live
        self._fire_master(
            'Minion {0} started at {1}'.format(
            self.opts['id'],
            time.asctime()
            ),
            'minion_start'
        )
        # dup name spaced event
        self._fire_master(
            'Minion {0} started at {1}'.format(
            self.opts['id'],
            time.asctime()
            ),
            tagify([self.opts['id'], 'start'], 'minion'),
        )

    def _setsockopts(self):
        if self.opts['zmq_filtering']:
            # TODO: constants file for "broadcast"
            self.socket.setsockopt(zmq.SUBSCRIBE, 'broadcast')
            self.socket.setsockopt(zmq.SUBSCRIBE, self.hexid)
        else:
            self.socket.setsockopt(zmq.SUBSCRIBE, '')

        self.socket.setsockopt(zmq.IDENTITY, self.opts['id'])
        self._set_ipv4only()
        self._set_reconnect_ivl_max()
        self._set_tcp_keepalive()

    @property
    def master_pub(self):
        '''
        Return the master publish port
        '''
        return 'tcp://{ip}:{port}'.format(ip=self.opts['master_ip'],
                                          port=self.publish_port)

    def authenticate(self, timeout=60, safe=True):
        '''
        Authenticate with the master, this method breaks the functional
        paradigm, it will update the master information from a fresh sign
        in, signing in can occur as often as needed to keep up with the
        revolving master AES key.
        '''
        log.debug(
            'Attempting to authenticate with the Salt Master at {0}'.format(
                self.opts['master_ip']
            )
        )
        auth = salt.crypt.SAuth(self.opts)
        auth.authenticate(timeout=timeout, safe=safe)
        # TODO: remove these and just use a local reference to auth??
        self.tok = auth.gen_token('salt')
        self.crypticle = auth.crypticle
        if self.opts.get('syndic_master_publish_port'):
            self.publish_port = self.opts.get('syndic_master_publish_port')
        else:
            self.publish_port = auth.creds['publish_port']

    def module_refresh(self, force_refresh=False):
        '''
        Refresh the functions and returners.
        '''
        self.functions, self.returners, _ = self._load_modules(force_refresh)
        self.schedule.functions = self.functions
        self.schedule.returners = self.returners

    def pillar_refresh(self, force_refresh=False):
        '''
        Refresh the pillar
        '''
        self.opts['pillar'] = salt.pillar.get_pillar(
            self.opts,
            self.opts['grains'],
            self.opts['id'],
            self.opts['environment'],
        ).compile_pillar()
        self.module_refresh(force_refresh)

    def manage_schedule(self, package):
        '''
        Refresh the functions and returners.
        '''
        tag, data = salt.utils.event.MinionEvent.unpack(package)
        func = data.get('func', None)
        name = data.get('name', None)
        schedule = data.get('schedule', None)
        where = data.get('where', None)

        if func == 'delete':
            self.schedule.delete_job(name)
        elif func == 'add':
            self.schedule.add_job(schedule)
        elif func == 'modify':
            self.schedule.modify_job(name, schedule, where)
        elif func == 'enable':
            self.schedule.enable_schedule()
        elif func == 'disable':
            self.schedule.disable_schedule()
        elif func == 'enable_job':
            self.schedule.enable_job(name, where)
        elif func == 'run_job':
            self.schedule.run_job(name, where)
        elif func == 'disable_job':
            self.schedule.disable_job(name, where)
        elif func == 'reload':
            self.schedule.reload(schedule)

    def environ_setenv(self, package):
        '''
        Set the salt-minion main process environment according to
        the data contained in the minion event data
        '''
        tag, data = salt.utils.event.MinionEvent.unpack(package)
        environ = data.get('environ', None)
        if environ is None:
            return False
        false_unsets = data.get('false_unsets', False)
        clear_all = data.get('clear_all', False)
        import salt.modules.environ as mod_environ
        return mod_environ.setenv(environ, false_unsets, clear_all)

    def clean_die(self, signum, frame):
        '''
        Python does not handle the SIGTERM cleanly, if it is signaled exit
        the minion process cleanly
        '''
        self._running = False
        exit(0)

    def _pre_tune(self):
        '''
        Set the minion running flag and issue the appropriate warnings if
        the minion cannot be started or is already running
        '''
        if self._running is None:
            self._running = True
        elif self._running is False:
            log.error(
                'This {0} was scheduled to stop. Not running '
                '{0}.tune_in()'.format(self.__class__.__name__)
            )
            return
        elif self._running is True:
            log.error(
                'This {0} is already running. Not running '
                '{0}.tune_in()'.format(self.__class__.__name__)
            )
            return

        try:
            log.info(
                '{0} is starting as user \'{1}\''.format(
                    self.__class__.__name__,
                    salt.utils.get_user()
                )
            )
        except Exception as err:
            # Only windows is allowed to fail here. See #3189. Log as debug in
            # that case. Else, error.
            log.log(
                salt.utils.is_windows() and logging.DEBUG or logging.ERROR,
                'Failed to get the user who is starting {0}'.format(
                    self.__class__.__name__
                ),
                exc_info=err
            )

    def _mine_send(self, package):
        '''
        Send mine data to the master
        '''
        channel = salt.transport.Channel.factory(self.opts)
        load = salt.utils.event.SaltEvent.unpack(package)[1]
        ret = channel.send(load)
        return ret

    def handle_event(self, package):
        '''
        Handle an event from the epull_sock (all local minion events)
        '''
        log.debug('Handling event {0!r}'.format(package))
        if package.startswith('module_refresh'):
            self.module_refresh()
        elif package.startswith('pillar_refresh'):
            self.pillar_refresh()
        elif package.startswith('manage_schedule'):
            self.manage_schedule(package)
        elif package.startswith('grains_refresh'):
            if self.grains_cache != self.opts['grains']:
                self.pillar_refresh(force_refresh=True)
                self.grains_cache = self.opts['grains']
        elif package.startswith('environ_setenv'):
            self.environ_setenv(package)
        elif package.startswith('_minion_mine'):
            self._mine_send(package)
        elif package.startswith('fire_master'):
            tag, data = salt.utils.event.MinionEvent.unpack(package)
            log.debug('Forwarding master event tag={tag}'.format(tag=data['tag']))
            self._fire_master(data['data'], data['tag'], data['events'], data['pretag'])
        elif package.startswith('__master_disconnected'):
            tag, data = salt.utils.event.MinionEvent.unpack(package)
            # if the master disconnect event is for a different master, raise an exception
            if data['master'] != self.opts['master']:
                raise Exception()
            if self.connected:
                # we are not connected anymore
                self.connected = False
                # modify the scheduled job to fire only on reconnect
                schedule = {
                   'function': 'status.master',
                   'seconds': self.opts['master_alive_interval'],
                   'jid_include': True,
                   'maxrunning': 2,
                   'kwargs': {'master': self.opts['master'],
                              'connected': False}
                }
                self.schedule.modify_job(name='__master_alive',
                                         schedule=schedule)

                log.info('Connection to master {0} lost'.format(self.opts['master']))

                if self.opts['master_type'] == 'failover':
                    log.info('Trying to tune in to next master from master-list')

                    # if eval_master finds a new master for us, self.connected
                    # will be True again on successfull master authentication
                    self.opts['master'] = self.eval_master(opts=self.opts,
                                                           failed=True)
                    if self.connected:
                        # re-init the subsystems to work with the new master
                        log.info('Re-initialising subsystems for new '
                                 'master {0}'.format(self.opts['master']))
                        del self.socket
                        del self.context
                        del self.poller
                        self._init_context_and_poller()
                        self.socket = self.context.socket(zmq.SUB)
                        self._set_reconnect_ivl()
                        self._setsockopts()
                        self.socket.connect(self.master_pub)
                        self.poller.register(self.socket, zmq.POLLIN)
                        self.poller.register(self.epull_sock, zmq.POLLIN)
                        self._fire_master_minion_start()
                        log.info('Minion is ready to receive requests!')

                        # update scheduled job to run with the new master addr
                        schedule = {
                           'function': 'status.master',
                           'seconds': self.opts['master_alive_interval'],
                           'jid_include': True,
                           'maxrunning': 2,
                           'kwargs': {'master': self.opts['master'],
                                      'connected': True}
                        }
                        self.schedule.modify_job(name='__master_alive',
                                                 schedule=schedule)

        elif package.startswith('__master_connected'):
            # handle this event only once. otherwise it will pollute the log
            if not self.connected:
                log.info('Connection to master {0} re-established'.format(self.opts['master']))
                self.connected = True
                # modify the __master_alive job to only fire,
                # if the connection is lost again
                schedule = {
                   'function': 'status.master',
                   'seconds': self.opts['master_alive_interval'],
                   'jid_include': True,
                   'maxrunning': 2,
                   'kwargs': {'master': self.opts['master'],
                              'connected': True}
                }

                self.schedule.modify_job(name='__master_alive',
                                         schedule=schedule)
        elif package.startswith('_salt_error'):
            tag, data = salt.utils.event.MinionEvent.unpack(package)
            log.debug('Forwarding salt error event tag={tag}'.format(tag=tag))
            self._fire_master(data, tag)

    def _windows_thread_cleanup(self):
        '''
        Cleanup Windows threads
        '''
        if not salt.utils.is_windows():
            return
        for thread in self.win_proc:
            if not thread.is_alive():
                thread.join()
                try:
                    self.win_proc.remove(thread)
                    del thread
                except (ValueError, NameError):
                    pass

    # Main Minion Tune In
    def tune_in(self):
        '''
        Lock onto the publisher. This is the main event loop for the minion
        :rtype : None
        '''
        self._pre_tune()

        # Properly exit if a SIGTERM is signalled
        signal.signal(signal.SIGTERM, self.clean_die)

        log.debug('Minion {0!r} trying to tune in'.format(self.opts['id']))

        self._prepare_minion_event_system()

        self.socket = self.context.socket(zmq.SUB)

        self._set_reconnect_ivl()
        self._setsockopts()
        self._set_monitor_socket()

        self.socket.connect(self.master_pub)
        self.poller.register(self.socket, zmq.POLLIN)
        self.poller.register(self.epull_sock, zmq.POLLIN)

        self._fire_master_minion_start()
        log.info('Minion is ready to receive requests!')

        # Make sure to gracefully handle SIGUSR1
        enable_sigusr1_handler()

        # Make sure to gracefully handle CTRL_LOGOFF_EVENT
        salt.utils.enable_ctrl_logoff_handler()

        # On first startup execute a state run if configured to do so
        self._state_run()

        loop_interval = int(self.opts['loop_interval'])

        try:
            if self.opts['grains_refresh_every']:  # If exists and is not zero. In minutes, not seconds!
                if self.opts['grains_refresh_every'] > 1:
                    log.debug(
                        'Enabling the grains refresher. Will run every {0} minutes.'.format(
                            self.opts['grains_refresh_every'])
                    )
                else:  # Clean up minute vs. minutes in log message
                    log.debug(
                        'Enabling the grains refresher. Will run every {0} minute.'.format(
                            self.opts['grains_refresh_every'])

                    )
                self._refresh_grains_watcher(
                    abs(self.opts['grains_refresh_every'])
                )
        except Exception as exc:
            log.error(
                'Exception occurred in attempt to initialize grain refresh routine during minion tune-in: {0}'.format(
                    exc)
            )

        ping_interval = self.opts.get('ping_interval', 0) * 60
        ping_at = None

        while self._running is True:
            loop_interval = self.process_schedule(self, loop_interval)
            self._windows_thread_cleanup()
            try:
                socks = self._do_poll(loop_interval)

                if ping_interval > 0:
                    if socks or not ping_at:
                        ping_at = time.time() + ping_interval
                    if ping_at < time.time():
                        log.debug('Ping master')
                        self._fire_master('ping', 'minion_ping')
                        ping_at = time.time() + ping_interval

                self._do_socket_recv(socks)

                # Check the event system
                if socks.get(self.epull_sock) == zmq.POLLIN:
                    package = self.epull_sock.recv(zmq.NOBLOCK)
                    try:
                        self.handle_event(package)
                        self.epub_sock.send(package)
                    except Exception:
                        log.debug('Exception while handling events', exc_info=True)
                    # Add an extra fallback in case a forked process leeks through
                    multiprocessing.active_children()

            except zmq.ZMQError as exc:
                # The interrupt caused by python handling the
                # SIGCHLD. Throws this error with errno == EINTR.
                # Nothing to receive on the zmq socket throws this error
                # with EAGAIN.
                # Both are safe to ignore
                if exc.errno != errno.EAGAIN and exc.errno != errno.EINTR:
                    log.critical('Unexpected ZMQError while polling minion',
                                 exc_info=True)
                continue
            except SaltClientError:
                raise
            except Exception:
                log.critical(
                    'An exception occurred while polling the minion',
                    exc_info=True
                )
            # Process Beacons
            try:
                beacons = self.process_beacons(self.functions)
            except Exception:
                log.critical('The beacon errored: ', exc_info=True)
            if beacons:
                self._fire_master(events=beacons)

    def tune_in_no_block(self):
        '''
        Executes the tune_in sequence but omits extra logging and the
        management of the event bus assuming that these are handled outside
        the tune_in sequence
        '''

        self._pre_tune()
        self._init_context_and_poller()

        self.socket = self.context.socket(zmq.SUB)

        self._setsockopts()

        self.socket.connect(self.master_pub)
        self.poller.register(self.socket, zmq.POLLIN)

        self._fire_master_minion_start()

        loop_interval = int(self.opts['loop_interval'])

        # On first startup execute a state run if configured to do so
        self._state_run()

        while self._running is True:
            try:
                socks = self._do_poll(loop_interval)
                self._do_socket_recv(socks)
                # Check the event system
            except zmq.ZMQError:
                # If a zeromq error happens recover
                yield True
            except Exception:
                log.critical(
                    'An exception occurred while polling the minion',
                    exc_info=True
                )
            yield True

    def _do_poll(self, loop_interval):
        log.trace('Check main poller timeout {0}'.format(loop_interval))
        return dict(self.poller.poll(
            loop_interval * 1000)
        )

    def _do_socket_recv(self, socks):
        if socks.get(self.socket) == zmq.POLLIN:
            # topic filtering is done at the zmq level, so we just strip it
            messages = self.socket.recv_multipart(zmq.NOBLOCK)
            messages_len = len(messages)
            # if it was one message, then its old style
            if messages_len == 1:
                payload = self.serial.loads(messages[0])
            # 2 includes a header which says who should do it
            elif messages_len == 2:
                payload = self.serial.loads(messages[1])
            else:
                raise Exception(('Invalid number of messages ({0}) in zeromq pub'
                                 'message from master').format(len(messages_len)))

            log.trace('Handling payload')
            self._handle_payload(payload)

    def destroy(self):
        '''
        Tear down the minion
        '''
        self._running = False
        if getattr(self, 'poller', None) is not None:
            if isinstance(self.poller.sockets, dict):
                for socket in self.poller.sockets.keys():
                    if socket.closed is False:
                        socket.close()
                    self.poller.unregister(socket)
            else:
                for socket in self.poller.sockets:
                    if socket[0].closed is False:
                        socket[0].close()
                    self.poller.unregister(socket[0])

        if hasattr(self, 'epub_sock') and self.epub_sock.closed is False:
            self.epub_sock.close()
        if hasattr(self, 'epull_sock') and self.epull_sock.closed is False:
            self.epull_sock.close()
        if hasattr(self, 'socket') and self.socket.closed is False:
            self.socket.close()
        if hasattr(self, 'context') and self.context.closed is False:
            self.context.term()

    def __del__(self):
        self.destroy()


class Syndic(Minion):
    '''
    Make a Syndic minion, this minion will use the minion keys on the
    master to authenticate with a higher level master.
    '''
    def __init__(self, opts, **kwargs):
        self._syndic_interface = opts.get('interface')
        self._syndic = True
        # force auth_safemode True because Syndic don't support autorestart
        opts['auth_safemode'] = True
        opts['loop_interval'] = 1
        super(Syndic, self).__init__(opts, **kwargs)
        self.mminion = salt.minion.MasterMinion(opts)
        self.jid_forward_cache = set()

    def _handle_aes(self, load, sig=None):
        '''
        Takes the AES encrypted load, decrypts it, and runs the encapsulated
        instructions
        '''
        # If the AES authentication has changed, re-authenticate
        try:
            data = self.crypticle.loads(load)
        except AuthenticationError:
            self.authenticate()
            data = self.crypticle.loads(load)
        # Verify that the publication is valid
        if 'tgt' not in data or 'jid' not in data or 'fun' not in data \
           or 'arg' not in data:
            return
        data['to'] = int(data.get('to', self.opts['timeout'])) - 1
        if 'user' in data:
            log.debug(
                'User {0[user]} Executing syndic command {0[fun]} with '
                'jid {0[jid]}'.format(
                    data
                )
            )
        else:
            log.debug(
                'Executing syndic command {0[fun]} with jid {0[jid]}'.format(
                    data
                )
            )
        log.debug('Command details: {0}'.format(data))
        self._handle_decoded_payload(data)

    def _handle_decoded_payload(self, data):
        '''
        Override this method if you wish to handle the decoded data
        differently.
        '''
        # Only forward the command if it didn't originate from ourselves
        if data.get('master_id', 0) != self.opts.get('master_id', 1):
            self.syndic_cmd(data)

    def syndic_cmd(self, data):
        '''
        Take the now clear load and forward it on to the client cmd
        '''
        # Set up default tgt_type
        if 'tgt_type' not in data:
            data['tgt_type'] = 'glob'
        kwargs = {}

        # optionally add a few fields to the publish data
        for field in ('master_id',  # which master the job came from
                      'user',  # which user ran the job
                      ):
            if field in data:
                kwargs[field] = data[field]

        try:
            # Send out the publication
            self.local.pub(data['tgt'],
                           data['fun'],
                           data['arg'],
                           data['tgt_type'],
                           data['ret'],
                           data['jid'],
                           data['to'],
                           **kwargs)
        except Exception as exc:
            log.warning('Unable to forward pub data: {0}'.format(exc))

    def _setsockopts(self):
        # no filters for syndication masters, unless we want to maintain a
        # list of all connected minions and update the filter
        self.socket.setsockopt(zmq.SUBSCRIBE, '')
        self.socket.setsockopt(zmq.IDENTITY, self.opts['id'])

        self._set_reconnect_ivl_max()
        self._set_tcp_keepalive()
        self._set_ipv4only()

    def _fire_master_syndic_start(self):
        # Send an event to the master that the minion is live
        self._fire_master(
            'Syndic {0} started at {1}'.format(
            self.opts['id'],
            time.asctime()
            ),
            'syndic_start'
        )
        self._fire_master(
            'Syndic {0} started at {1}'.format(
            self.opts['id'],
            time.asctime()
            ),
            tagify([self.opts['id'], 'start'], 'syndic'),
        )

    def tune_in_no_block(self):
        '''
        Executes the tune_in sequence but omits extra logging and the
        management of the event bus assuming that these are handled outside
        the tune_in sequence
        '''
        # Instantiate the local client
        self.local = salt.client.get_local_client(self.opts['_minion_conf_file'])
        self.local.event.subscribe('')

        self._init_context_and_poller()

        self.socket = self.context.socket(zmq.SUB)

        self._setsockopts()

        self.socket.connect(self.master_pub)
        self.poller.register(self.socket, zmq.POLLIN)

        loop_interval = int(self.opts['loop_interval'])

        self._fire_master_syndic_start()

        while True:
            try:
                socks = dict(self.poller.poll(loop_interval * 1000))
                if socks.get(self.socket) == zmq.POLLIN:
                    self._process_cmd_socket()
            except zmq.ZMQError:
                yield True
            except Exception:
                log.critical(
                    'An exception occurred while polling the minion',
                    exc_info=True
                )
            yield True

    # Syndic Tune In
    def tune_in(self):
        '''
        Lock onto the publisher. This is the main event loop for the syndic
        '''
        signal.signal(signal.SIGTERM, self.clean_die)
        log.debug('Syndic {0!r} trying to tune in'.format(self.opts['id']))

        self._init_context_and_poller()

        # Instantiate the local client
        self.local = salt.client.get_local_client(self.opts['_minion_conf_file'])
        self.local.event.subscribe('')
        self.local.opts['interface'] = self._syndic_interface
        # register the event sub to the poller
        self.poller.register(self.local.event.sub)

        # Start with the publish socket
        # Share the poller with the event object
        self.socket = self.context.socket(zmq.SUB)

        self._setsockopts()

        self.socket.connect(self.master_pub)
        self.poller.register(self.socket, zmq.POLLIN)
        # Send an event to the master that the minion is live
        self._fire_master_syndic_start()

        # Make sure to gracefully handle SIGUSR1
        enable_sigusr1_handler()

        loop_interval = int(self.opts['loop_interval'])
        self._reset_event_aggregation()
        while True:
            try:
                # Do all the maths in seconds
                timeout = loop_interval
                if self.event_forward_timeout is not None:
                    timeout = min(timeout,
                                  self.event_forward_timeout - time.time())
                if timeout >= 0:
                    log.trace('Polling timeout: %f', timeout)
                    socks = dict(self.poller.poll(timeout * 1000))
                else:
                    # This shouldn't really happen.
                    # But there's no harm being defensive
                    log.warning('Negative timeout in syndic main loop')
                    socks = {}
                if socks.get(self.socket) == zmq.POLLIN:
                    self._process_cmd_socket()
                if socks.get(self.local.event.sub) == zmq.POLLIN:
                    self._process_event_socket()
                if self.event_forward_timeout is not None and \
                        self.event_forward_timeout < time.time():
                    self._forward_events()
            # We don't handle ZMQErrors like the other minions
            # I've put explicit handling around the receive calls
            # in the process_*_socket methods. If we see any other
            # errors they may need some kind of handling so log them
            # for now.
            except Exception:
                log.critical(
                    'An exception occurred while polling the syndic',
                    exc_info=True
                )

    def _process_cmd_socket(self):
        try:
            messages = self.socket.recv_multipart(zmq.NOBLOCK)
            messages_len = len(messages)
            idx = None
            if messages_len == 1:
                idx = 0
            elif messages_len == 2:
                idx = 1
            else:
                raise SaltSyndicMasterError('Syndication master received message of invalid len ({0}/2)'.format(messages_len))

            payload = self.serial.loads(messages[idx])
        except zmq.ZMQError as e:
            # Swallow errors for bad wakeups or signals needing processing
            if e.errno != errno.EAGAIN and e.errno != errno.EINTR:
                raise
        log.trace('Handling payload')
        self._handle_payload(payload)

    def _reset_event_aggregation(self):
        self.jids = {}
        self.raw_events = []
        self.event_forward_timeout = None

    def _process_event_socket(self):
        tout = time.time() + self.opts['syndic_max_event_process_time']
        while tout > time.time():
            try:
                event = self.local.event.get_event_noblock()
            except zmq.ZMQError as e:
                # EAGAIN indicates no more events at the moment
                # EINTR some kind of signal maybe someone trying
                # to get us to quit so escape our timeout
                if e.errno == errno.EAGAIN or e.errno == errno.EINTR:
                    break
                raise
            log.trace('Got event {0}'.format(event['tag']))
            if self.event_forward_timeout is None:
                self.event_forward_timeout = (
                        time.time() + self.opts['syndic_event_forward_timeout']
                        )
            tag_parts = event['tag'].split('/')
            if len(tag_parts) >= 4 and tag_parts[1] == 'job' and \
                salt.utils.jid.is_jid(tag_parts[2]) and tag_parts[3] == 'ret' and \
                'return' in event['data']:
                if 'jid' not in event['data']:
                    # Not a job return
                    continue
                jdict = self.jids.setdefault(event['tag'], {})
                if not jdict:
                    jdict['__fun__'] = event['data'].get('fun')
                    jdict['__jid__'] = event['data']['jid']
                    jdict['__load__'] = {}
                    fstr = '{0}.get_load'.format(self.opts['master_job_cache'])
                    # Only need to forward each load once. Don't hit the disk
                    # for every minion return!
                    if event['data']['jid'] not in self.jid_forward_cache:
                        jdict['__load__'].update(
                            self.mminion.returners[fstr](event['data']['jid'])
                            )
                        self.jid_forward_cache.add(event['data']['jid'])
                        if len(self.jid_forward_cache) > self.opts['syndic_jid_forward_cache_hwm']:
                            # Pop the oldest jid from the cache
                            tmp = sorted(list(self.jid_forward_cache))
                            tmp.pop(0)
                            self.jid_forward_cache = set(tmp)
                if 'master_id' in event['data']:
                    # __'s to make sure it doesn't print out on the master cli
                    jdict['__master_id__'] = event['data']['master_id']
                jdict[event['data']['id']] = event['data']['return']
            else:
                # Add generic event aggregation here
                if 'retcode' not in event['data']:
                    self.raw_events.append(event)

    def _forward_events(self):
        log.trace('Forwarding events')
        if self.raw_events:
            self._fire_master(events=self.raw_events,
                              pretag=tagify(self.opts['id'], base='syndic'),
                              )
        for jid in self.jids:
            self._return_pub(self.jids[jid], '_syndic_return')
        self._reset_event_aggregation()

    def destroy(self):
        '''
        Tear down the syndic minion
        '''
        # We borrowed the local clients poller so give it back before
        # it's destroyed. Reset the local poller reference.
        self.poller = None
        super(Syndic, self).destroy()
        if hasattr(self, 'local'):
            del self.local


class MultiSyndic(MinionBase):
    '''
    Make a MultiSyndic minion, this minion will handle relaying jobs and returns from
    all minions connected to it to the list of masters it is connected to.

    Modes (controlled by `syndic_mode`:
        sync: This mode will synchronize all events and publishes from higher level masters
        cluster: This mode will only sync job publishes and returns

    Note: jobs will be returned best-effort to the requesting master. This also means
    (since we are using zmq) that if a job was fired and the master disconnects
    between the publish and return, that the return will end up in a zmq buffer
    in this Syndic headed to that original master.

    In addition, since these classes all seem to use a mix of blocking and non-blocking
    calls (with varying timeouts along the way) this daemon does not handle failure well,
    it will (under most circumstances) stall the daemon for ~15s trying to forward events
    to the down master
    '''
    # time to connect to upstream master
    SYNDIC_CONNECT_TIMEOUT = 5
    SYNDIC_EVENT_TIMEOUT = 5

    def __init__(self, opts):
        opts['loop_interval'] = 1
        super(MultiSyndic, self).__init__(opts)
        self.mminion = salt.minion.MasterMinion(opts)
<<<<<<< HEAD
        # sync (old behavior), cluster (only returns and publishes)
        self.syndic_mode = self.opts.get('syndic_mode', 'sync')

        self._has_master = threading.Event()
=======
        self.jid_forward_cache = set()
>>>>>>> 5292f5d6

        # create all of the syndics you need
        self.master_syndics = {}
        for master in set(self.opts['master']):
            self._init_master_conn(master)

        log.info('Syndic waiting on any master to connect...')
        # threading events are un-interruptible in python 2 :/
        while not self._has_master.is_set():
            self._has_master.wait(1)

    def _init_master_conn(self, master):
        '''
        Start a thread to connect to the master `master`
        '''
        # if we are re-creating one, lets make sure its not still in use
        if master in self.master_syndics:
            if 'sign_in_thread' in self.master_syndics[master]:
                self.master_syndics[master]['sign_in_thread'].join(0)
                if self.master_syndics[master]['sign_in_thread'].is_alive():
                    return
        # otherwise we make one!
        s_opts = copy.copy(self.opts)
        s_opts['master'] = master
        t = threading.Thread(target=self._connect_to_master_thread, args=(master,))
        t.daemon = True
        self.master_syndics[master] = {'opts': s_opts,
                                       'auth_wait': s_opts['acceptance_wait_time'],
                                       'dead_until': 0,
                                       'sign_in_thread': t,
                                       }
        t.start()

    def _connect_to_master_thread(self, master):
        '''
        Thread target to connect to a master
        '''
        connected = False
        master_dict = self.master_syndics[master]
        while connected is False:
            # if we marked it as dead, wait a while
            if master_dict['dead_until'] > time.time():
                time.sleep(master_dict['dead_until'] - time.time())
            if master_dict['dead_until'] > time.time():
                time.sleep(master_dict['dead_until'] - time.time())
            connected = self._connect_to_master(master)
            if not connected:
                time.sleep(1)

        self._has_master.set()

    # TODO: do we need all of this?
    def _connect_to_master(self, master):
        '''
        Attempt to connect to master, including back-off for each one

        return boolean of whether you connected or not
        '''
        log.debug('Syndic attempting to connect to {0}'.format(master))
        if master not in self.master_syndics:
            log.error('Unable to connect to {0}, not in the list of masters'.format(master))
            return False

        minion = self.master_syndics[master]

        try:
            t_minion = Syndic(minion['opts'],
                              timeout=self.SYNDIC_CONNECT_TIMEOUT,
                              safe=False,
                              )

            self.master_syndics[master]['syndic'] = t_minion
            self.master_syndics[master]['generator'] = t_minion.tune_in_no_block()
            self.master_syndics[master]['auth_wait'] = self.opts['acceptance_wait_time']
            self.master_syndics[master]['dead_until'] = 0

            log.info('Syndic successfully connected to {0}'.format(master))
            return True
        except SaltClientError:
            log.error('Error while bring up minion for multi-syndic. Is master {0} responding?'.format(master))
            # re-use auth-wait as backoff for syndic
            minion['dead_until'] = time.time() + minion['auth_wait']
            if minion['auth_wait'] < self.opts['acceptance_wait_time_max']:
                minion['auth_wait'] += self.opts['acceptance_wait_time']
        return False

    # TODO: Move to an async framework of some type-- channel (the event thing
    # underneath) doesn't handle failures well, and will retry 3 times at 60s
    # timeouts-- which all block the main thread's execution. For now we just
    # cause failures to kick off threads to look for the master to come back up
    def _call_syndic(self, func, args=(), kwargs=None, master_id=None):
        '''
        Wrapper to call a given func on a syndic, best effort to get the one you asked for
        '''
        if kwargs is None:
            kwargs = {}
        for master, syndic_dict in self.iter_master_options(master_id):
            if 'syndic' not in syndic_dict:
                continue
            if syndic_dict['dead_until'] > time.time():
                log.error('Unable to call {0} on {1}, that syndic is dead for now'.format(func, master))
                continue
            try:
                ret = getattr(syndic_dict['syndic'], func)(*args, **kwargs)
                if ret is not False:
                    log.debug('{0} called on {1}'.format(func, master))
                    return
            except (SaltClientError, SaltReqTimeoutError):
                pass
            log.error('Unable to call {0} on {1}, trying another...'.format(func, master))
            # If the connection is dead, lets have another thread wait for it to come back
            self._init_master_conn(master)
            continue
        log.critical('Unable to call {0} on any masters!'.format(func))

    def iter_master_options(self, master_id=None):
        '''
        Iterate (in order) over your options for master
        '''
        masters = list(self.master_syndics.keys())
        shuffle(masters)
        if master_id not in self.master_syndics:
            master_id = masters.pop(0)
        else:
            masters.remove(master_id)

        while True:
            yield master_id, self.master_syndics[master_id]
            if len(masters) == 0:
                break
            master_id = masters.pop(0)

    def _reset_event_aggregation(self):
        self.jids = {}
        self.raw_events = []
        self.event_forward_timeout = None

    # Syndic Tune In
    def tune_in(self):
        '''
        Lock onto the publisher. This is the main event loop for the syndic
        '''
        # Instantiate the local client
        self.local = salt.client.get_local_client(self.opts['_minion_conf_file'])
        self.local.event.subscribe('')

        log.debug('MultiSyndic {0!r} trying to tune in'.format(self.opts['id']))

        # Share the poller with the event object
        self.poller = self.local.event.poller

        # Make sure to gracefully handle SIGUSR1
        enable_sigusr1_handler()

        loop_interval = int(self.opts['loop_interval'])
        self._reset_event_aggregation()
        while True:
            try:
                # Do all the maths in seconds
                timeout = loop_interval
                if self.event_forward_timeout is not None:
                    timeout = min(timeout,
                                  self.event_forward_timeout - time.time())
                if timeout >= 0:
                    log.trace('Polling timeout: %f', timeout)
                    socks = dict(self.poller.poll(timeout * 1000))
                else:
                    # This shouldn't really happen.
                    # But there's no harm being defensive
                    log.warning('Negative timeout in syndic main loop')
                    socks = {}
                # check all of your master_syndics, have them do their thing
                for master_id, syndic_dict in self.master_syndics.items():
                    # if not connected, lets try
                    if 'generator' not in syndic_dict:
                        log.info('Syndic still not connected to {0}'.format(master_id))
                        # if we couldn't connect, lets try later
                        continue
                    next(syndic_dict['generator'])

                # events
                if socks.get(self.local.event.sub) == zmq.POLLIN:
                    self._process_event_socket()

                if self.event_forward_timeout is not None \
                        and self.event_forward_timeout < time.time():
                    self._forward_events()
            # We don't handle ZMQErrors like the other minions
            # I've put explicit handling around the receive calls
            # in the process_*_socket methods. If we see any other
            # errors they may need some kind of handling so log them
            # for now.
            except Exception:
                log.critical(
                    'An exception occurred while polling the syndic',
                    exc_info=True
                )

    def _process_event_socket(self):
        tout = time.time() + self.opts['syndic_max_event_process_time']
        while tout > time.time():
            try:
                event = self.local.event.get_event_noblock()
            except zmq.ZMQError as e:
                # EAGAIN indicates no more events at the moment
                # EINTR some kind of signal maybe someone trying
                # to get us to quit so escape our timeout
                if e.errno == errno.EAGAIN or e.errno == errno.EINTR:
                    break
                raise

            log.trace('Got event {0}'.format(event['tag']))

            if self.event_forward_timeout is None:
                self.event_forward_timeout = (
                        time.time() + self.opts['syndic_event_forward_timeout']
                        )
            tag_parts = event['tag'].split('/')
            if len(tag_parts) >= 4 and tag_parts[1] == 'job' and \
                salt.utils.jid.is_jid(tag_parts[2]) and tag_parts[3] == 'ret' and \
                'return' in event['data']:
                if 'jid' not in event['data']:
                    # Not a job return
                    continue
                if self.syndic_mode == 'cluster' and event['data'].get('master_id', 0) == self.opts.get('master_id', 1):
                    log.debug('Return recieved with matching master_id, not forwarding')
                    continue

                jdict = self.jids.setdefault(event['tag'], {})
                if not jdict:
                    jdict['__fun__'] = event['data'].get('fun')
                    jdict['__jid__'] = event['data']['jid']
                    jdict['__load__'] = {}
                    fstr = '{0}.get_load'.format(self.opts['master_job_cache'])
                    # Only need to forward each load once. Don't hit the disk
                    # for every minion return!
                    if event['data']['jid'] not in self.jid_forward_cache:
                        jdict['__load__'].update(
                            self.mminion.returners[fstr](event['data']['jid'])
                            )
                        self.jid_forward_cache.add(event['data']['jid'])
                        if len(self.jid_forward_cache) > self.opts['syndic_jid_forward_cache_hwm']:
                            # Pop the oldest jid from the cache
                            tmp = sorted(list(self.jid_forward_cache))
                            tmp.pop(0)
                            self.jid_forward_cache = set(tmp)
                if 'master_id' in event['data']:
                    # __'s to make sure it doesn't print out on the master cli
                    jdict['__master_id__'] = event['data']['master_id']
                jdict[event['data']['id']] = event['data']['return']
            else:
                # TODO: config to forward these? If so we'll have to keep track of who
                # has seen them
                # if we are the top level masters-- don't forward all the minion events
                if self.syndic_mode == 'sync':
                    # Add generic event aggregation here
                    if 'retcode' not in event['data']:
                        self.raw_events.append(event)

    def _forward_events(self):
        log.trace('Forwarding events')
        if self.raw_events:
            self._call_syndic('_fire_master',
                              kwargs={'events': self.raw_events,
                                      'pretag': tagify(self.opts['id'], base='syndic'),
                                      'timeout': self.SYNDIC_EVENT_TIMEOUT,
                                      },
                              )
        for jid, jid_ret in self.jids.items():
            self._call_syndic('_return_pub',
                              args=(jid_ret, '_syndic_return'),
                              kwargs={'timeout': self.SYNDIC_EVENT_TIMEOUT},
                              master_id=jid_ret.get('__master_id__'),
                              )

        self._reset_event_aggregation()


class Matcher(object):
    '''
    Use to return the value for matching calls from the master
    '''
    def __init__(self, opts, functions=None):
        self.opts = opts
        self.functions = functions

    def confirm_top(self, match, data, nodegroups=None):
        '''
        Takes the data passed to a top file environment and determines if the
        data matches this minion
        '''
        matcher = 'compound'
        if not data:
            log.error('Received bad data when setting the match from the top '
                      'file')
            return False
        for item in data:
            if isinstance(item, dict):
                if 'match' in item:
                    matcher = item['match']
        if hasattr(self, matcher + '_match'):
            funcname = '{0}_match'.format(matcher)
            if matcher == 'nodegroup':
                return getattr(self, funcname)(match, nodegroups)
            return getattr(self, funcname)(match)
        else:
            log.error('Attempting to match with unknown matcher: {0}'.format(
                matcher
            ))
            return False

    def glob_match(self, tgt):
        '''
        Returns true if the passed glob matches the id
        '''
        if not isinstance(tgt, str):
            return False

        return fnmatch.fnmatch(self.opts['id'], tgt)

    def pcre_match(self, tgt):
        '''
        Returns true if the passed pcre regex matches
        '''
        return bool(re.match(tgt, self.opts['id']))

    def list_match(self, tgt):
        '''
        Determines if this host is on the list
        '''
        if isinstance(tgt, string_types):
            tgt = tgt.split(',')
        return bool(self.opts['id'] in tgt)

    def grain_match(self, tgt, delimiter=DEFAULT_TARGET_DELIM):
        '''
        Reads in the grains glob match
        '''
        log.debug('grains target: {0}'.format(tgt))
        if delimiter not in tgt:
            log.error('Got insufficient arguments for grains match '
                      'statement from master')
            return False
        return salt.utils.subdict_match(
            self.opts['grains'], tgt, delimiter=delimiter
        )

    def grain_pcre_match(self, tgt, delimiter=DEFAULT_TARGET_DELIM):
        '''
        Matches a grain based on regex
        '''
        log.debug('grains pcre target: {0}'.format(tgt))
        if delimiter not in tgt:
            log.error('Got insufficient arguments for grains pcre match '
                      'statement from master')
            return False
        return salt.utils.subdict_match(self.opts['grains'], tgt,
                                        delimiter=delimiter, regex_match=True)

    def data_match(self, tgt):
        '''
        Match based on the local data store on the minion
        '''
        if self.functions is None:
            self.functions = salt.loader.minion_mods(self.opts)
        comps = tgt.split(':')
        if len(comps) < 2:
            return False
        val = self.functions['data.getval'](comps[0])
        if val is None:
            # The value is not defined
            return False
        if isinstance(val, list):
            # We are matching a single component to a single list member
            for member in val:
                if fnmatch.fnmatch(str(member).lower(), comps[1].lower()):
                    return True
            return False
        if isinstance(val, dict):
            if comps[1] in val:
                return True
            return False
        return bool(fnmatch.fnmatch(
            val,
            comps[1],
        ))

    def pillar_match(self, tgt, delimiter=DEFAULT_TARGET_DELIM):
        '''
        Reads in the pillar glob match
        '''
        log.debug('pillar target: {0}'.format(tgt))
        if delimiter not in tgt:
            log.error('Got insufficient arguments for pillar match '
                      'statement from master')
            return False
        return salt.utils.subdict_match(
            self.opts['pillar'], tgt, delimiter=delimiter
        )

    def pillar_exact_match(self, tgt, delimiter=':'):
        '''
        Reads in the pillar match, no globbing
        '''
        log.debug('pillar target: {0}'.format(tgt))
        if delimiter not in tgt:
            log.error('Got insufficient arguments for pillar match '
                      'statement from master')
            return False
        return salt.utils.subdict_match(self.opts['pillar'],
                                        tgt,
                                        delimiter=delimiter,
                                        exact_match=True)

    def ipcidr_match(self, tgt):
        '''
        Matches based on ip address or CIDR notation
        '''
        num_parts = len(tgt.split('/'))
        if num_parts > 2:
            # Target is not valid CIDR
            return False
        elif num_parts == 2:
            # Target is CIDR
            return salt.utils.network.in_subnet(
                tgt,
                addrs=self.opts['grains'].get('ipv4', [])
            )
        else:
            # Target is an IPv4 address
            import socket
            try:
                socket.inet_aton(tgt)
            except socket.error:
                # Not a valid IPv4 address
                return False
            else:
                return tgt in self.opts['grains'].get('ipv4', [])

    def range_match(self, tgt):
        '''
        Matches based on range cluster
        '''
        if HAS_RANGE:
            range_ = seco.range.Range(self.opts['range_server'])
            try:
                return self.opts['grains']['fqdn'] in range_.expand(tgt)
            except seco.range.RangeException as exc:
                log.debug('Range exception in compound match: {0}'.format(exc))
                return False
        return False

    def compound_match(self, tgt):
        '''
        Runs the compound target check
        '''
        if not isinstance(tgt, string_types):
            log.debug('Compound target received that is not a string')
            return False
        ref = {'G': 'grain',
               'P': 'grain_pcre',
               'I': 'pillar',
               'L': 'list',
               'S': 'ipcidr',
               'E': 'pcre'}
        if HAS_RANGE:
            ref['R'] = 'range'
        results = []
        opers = ['and', 'or', 'not', '(', ')']
        tokens = tgt.split()
        for match in tokens:
            # Try to match tokens from the compound target, first by using
            # the 'G, X, I, L, S, E' matcher types, then by hostname glob.
            if '@' in match and match[1] == '@':
                comps = match.split('@')
                matcher = ref.get(comps[0])
                if not matcher:
                    # If an unknown matcher is called at any time, fail out
                    return False
                results.append(
                    str(
                        getattr(self, '{0}_match'.format(matcher))(
                            '@'.join(comps[1:])
                        )
                    )
                )
            elif match in opers:
                # We didn't match a target, so append a boolean operator or
                # subexpression
                if results or match in ['(', ')']:
                    if match == 'not':
                        if results[-1] == 'and':
                            pass
                        elif results[-1] == 'or':
                            pass
                        else:
                            results.append('and')
                    results.append(match)
                else:
                    # seq start with oper, fail
                    if match not in ['(', ')']:
                        return False
            else:
                # The match is not explicitly defined, evaluate it as a glob
                results.append(str(self.glob_match(match)))
        results = ' '.join(results)
        try:
            return eval(results)  # pylint: disable=W0123
        except Exception:
            log.error('Invalid compound target: {0} for results: {1}'.format(tgt, results))
            return False
        return False

    def nodegroup_match(self, tgt, nodegroups):
        '''
        This is a compatibility matcher and is NOT called when using
        nodegroups for remote execution, but is called when the nodegroups
        matcher is used in states
        '''
        if tgt in nodegroups:
            return self.compound_match(
                salt.utils.minions.nodegroup_comp(tgt, nodegroups)
            )
        return False


class ProxyMinion(Minion):
    '''
    This class instantiates a 'proxy' minion--a minion that does not manipulate
    the host it runs on, but instead manipulates a device that cannot run a minion.
    '''
    def __init__(self, opts, timeout=60, safe=True):  # pylint: disable=W0231
        '''
        Pass in the options dict
        '''

        self._running = None
        # Warn if ZMQ < 3.2
        if HAS_ZMQ:
            try:
                zmq_version_info = zmq.zmq_version_info()
            except AttributeError:
                # PyZMQ <= 2.1.9 does not have zmq_version_info, fall back to
                # using zmq.zmq_version() and build a version info tuple.
                zmq_version_info = tuple(
                    [int(x) for x in zmq.zmq_version().split('.')]
                )
            if zmq_version_info < (3, 2):
                log.warning(
                    'You have a version of ZMQ less than ZMQ 3.2! There are '
                    'known connection keep-alive issues with ZMQ < 3.2 which '
                    'may result in loss of contact with minions. Please '
                    'upgrade your ZMQ!'
                )
        # Late setup the of the opts grains, so we can log from the grains
        # module
        # print opts['proxymodule']
        fq_proxyname = 'proxy.'+opts['proxy']['proxytype']
        self.proxymodule = salt.loader.proxy(opts, fq_proxyname)
        opts['proxyobject'] = self.proxymodule[opts['proxy']['proxytype']+'.Proxyconn'](opts['proxy'])
        opts['id'] = opts['proxyobject'].id(opts)
        opts.update(resolve_dns(opts))
        self.opts = opts
        self.authenticate(timeout, safe)
        self.opts['pillar'] = salt.pillar.get_pillar(
            opts,
            opts['grains'],
            opts['id'],
            opts['environment']
        ).compile_pillar()
        self.functions, self.returners, self.function_errors = self._load_modules()
        self.serial = salt.payload.Serial(self.opts)
        self.mod_opts = self._prep_mod_opts()
        self.matcher = Matcher(self.opts, self.functions)
        uid = salt.utils.get_uid(user=opts.get('user', None))
        self.proc_dir = get_proc_dir(opts['cachedir'], uid=uid)
        self.schedule = salt.utils.schedule.Schedule(
            self.opts,
            self.functions,
            self.returners)
        self.grains_cache = self.opts['grains']
        # self._running = True

    def _prep_mod_opts(self):
        '''
        Returns a copy of the opts with key bits stripped out
        '''
        return super(ProxyMinion, self)._prep_mod_opts()

    def _load_modules(self, force_refresh=False):
        '''
        Return the functions and the returners loaded up from the loader
        module
        '''
        return super(ProxyMinion, self)._load_modules(force_refresh=force_refresh)<|MERGE_RESOLUTION|>--- conflicted
+++ resolved
@@ -2297,14 +2297,11 @@
         opts['loop_interval'] = 1
         super(MultiSyndic, self).__init__(opts)
         self.mminion = salt.minion.MasterMinion(opts)
-<<<<<<< HEAD
         # sync (old behavior), cluster (only returns and publishes)
         self.syndic_mode = self.opts.get('syndic_mode', 'sync')
 
         self._has_master = threading.Event()
-=======
         self.jid_forward_cache = set()
->>>>>>> 5292f5d6
 
         # create all of the syndics you need
         self.master_syndics = {}
