# -*- coding: utf-8 -*-
'''
Set up the version of Salt
'''

# Import python libs
from __future__ import absolute_import, print_function, unicode_literals
import re
import sys
import platform
import warnings

# linux_distribution deprecated in py3.7
try:
    from platform import linux_distribution as _deprecated_linux_distribution

    def linux_distribution(**kwargs):
        with warnings.catch_warnings():
            warnings.simplefilter("ignore")
            return _deprecated_linux_distribution(**kwargs)
except ImportError:
    from distro import linux_distribution

# pylint: disable=invalid-name,redefined-builtin
# Import 3rd-party libs
from salt.ext import six
from salt.ext.six.moves import map

# Don't rely on external packages in this module since it's used at install time
if sys.version_info[0] == 3:
    MAX_SIZE = sys.maxsize
    string_types = (str,)
else:
    MAX_SIZE = sys.maxint
    string_types = (six.string_types,)
# pylint: enable=invalid-name,redefined-builtin

# ----- ATTENTION --------------------------------------------------------------------------------------------------->
#
# ALL major version bumps, new release codenames, MUST be defined in the SaltStackVersion.NAMES dictionary, i.e.:
#
#    class SaltStackVersion(object):
#
#        NAMES = {
#            'Hydrogen': (2014, 1),   # <- This is the tuple to bump versions
#            ( ... )
#        }
#
#
# ONLY UPDATE CODENAMES AFTER BRANCHING
#
# As an example, The Helium codename must only be properly defined with "(2014, 7)" after Hydrogen, "(2014, 1)", has
# been branched out into it's own branch.
#
# ALL OTHER VERSION INFORMATION IS EXTRACTED FROM THE GIT TAGS
#
# <---- ATTENTION ----------------------------------------------------------------------------------------------------


class SaltStackVersion(object):
    '''
    Handle SaltStack versions class.

    Knows how to parse ``git describe`` output, knows about release candidates
    and also supports version comparison.
    '''

    __slots__ = ('name', 'major', 'minor', 'bugfix', 'mbugfix', 'pre_type', 'pre_num', 'noc', 'sha')

    git_describe_regex = re.compile(
        r'(?:[^\d]+)?(?P<major>[\d]{1,4})'
        r'\.(?P<minor>[\d]{1,2})'
        r'(?:\.(?P<bugfix>[\d]{0,2}))?'
        r'(?:\.(?P<mbugfix>[\d]{0,2}))?'
        r'(?:(?P<pre_type>rc|a|b|alpha|beta|nb)(?P<pre_num>[\d]{1}))?'
        r'(?:(?:.*)-(?P<noc>(?:[\d]+|n/a))-(?P<sha>[a-z0-9]{8}))?'
    )
    git_sha_regex = r'(?P<sha>[a-z0-9]{7})'
    if six.PY2:
        git_sha_regex = git_sha_regex.decode(__salt_system_encoding__)
    git_sha_regex = re.compile(git_sha_regex)

    # Salt versions after 0.17.0 will be numbered like:
    #   <4-digit-year>.<month>.<bugfix>
    #
    # Since the actual version numbers will only be know on release dates, the
    # periodic table element names will be what's going to be used to name
    # versions and to be able to mention them.

    NAMES = {
        # Let's keep at least 3 version names uncommented counting from the
        # latest release so we can map deprecation warnings to versions.


        # pylint: disable=E8203
        # ----- Please refrain from fixing PEP-8 E203 and E265 ----->
        # The idea is to keep this readable.
        # -----------------------------------------------------------
        'Hydrogen'      : (2014, 1),
        'Helium'        : (2014, 7),
        'Lithium'       : (2015, 5),
        'Beryllium'     : (2015, 8),
        'Boron'         : (2016, 3),
        'Carbon'        : (2016, 11),
        'Nitrogen'      : (2017, 7),
        'Oxygen'        : (2018, 3),
        'Fluorine'      : (2019, 2),
        'Neon'          : (MAX_SIZE - 99, 0),
        'Sodium'        : (MAX_SIZE - 98, 0),
        'Magnesium'     : (MAX_SIZE - 97, 0),
        'Aluminium'     : (MAX_SIZE - 96, 0),
        # pylint: disable=E8265
        #'Silicon'      : (MAX_SIZE - 95, 0),
        #'Phosphorus'   : (MAX_SIZE - 94, 0),
        #'Sulfur'       : (MAX_SIZE - 93, 0),
        #'Chlorine'     : (MAX_SIZE - 92, 0),
        #'Argon'        : (MAX_SIZE - 91, 0),
        #'Potassium'    : (MAX_SIZE - 90, 0),
        #'Calcium'      : (MAX_SIZE - 89, 0),
        #'Scandium'     : (MAX_SIZE - 88, 0),
        #'Titanium'     : (MAX_SIZE - 87, 0),
        #'Vanadium'     : (MAX_SIZE - 86, 0),
        #'Chromium'     : (MAX_SIZE - 85, 0),
        #'Manganese'    : (MAX_SIZE - 84, 0),
        #'Iron'         : (MAX_SIZE - 83, 0),
        #'Cobalt'       : (MAX_SIZE - 82, 0),
        #'Nickel'       : (MAX_SIZE - 81, 0),
        #'Copper'       : (MAX_SIZE - 80, 0),
        #'Zinc'         : (MAX_SIZE - 79, 0),
        #'Gallium'      : (MAX_SIZE - 78, 0),
        #'Germanium'    : (MAX_SIZE - 77, 0),
        #'Arsenic'      : (MAX_SIZE - 76, 0),
        #'Selenium'     : (MAX_SIZE - 75, 0),
        #'Bromine'      : (MAX_SIZE - 74, 0),
        #'Krypton'      : (MAX_SIZE - 73, 0),
        #'Rubidium'     : (MAX_SIZE - 72, 0),
        #'Strontium'    : (MAX_SIZE - 71, 0),
        #'Yttrium'      : (MAX_SIZE - 70, 0),
        #'Zirconium'    : (MAX_SIZE - 69, 0),
        #'Niobium'      : (MAX_SIZE - 68, 0),
        #'Molybdenum'   : (MAX_SIZE - 67, 0),
        #'Technetium'   : (MAX_SIZE - 66, 0),
        #'Ruthenium'    : (MAX_SIZE - 65, 0),
        #'Rhodium'      : (MAX_SIZE - 64, 0),
        #'Palladium'    : (MAX_SIZE - 63, 0),
        #'Silver'       : (MAX_SIZE - 62, 0),
        #'Cadmium'      : (MAX_SIZE - 61, 0),
        #'Indium'       : (MAX_SIZE - 60, 0),
        #'Tin'          : (MAX_SIZE - 59, 0),
        #'Antimony'     : (MAX_SIZE - 58, 0),
        #'Tellurium'    : (MAX_SIZE - 57, 0),
        #'Iodine'       : (MAX_SIZE - 56, 0),
        #'Xenon'        : (MAX_SIZE - 55, 0),
        #'Caesium'      : (MAX_SIZE - 54, 0),
        #'Barium'       : (MAX_SIZE - 53, 0),
        #'Lanthanum'    : (MAX_SIZE - 52, 0),
        #'Cerium'       : (MAX_SIZE - 51, 0),
        #'Praseodymium' : (MAX_SIZE - 50, 0),
        #'Neodymium'    : (MAX_SIZE - 49, 0),
        #'Promethium'   : (MAX_SIZE - 48, 0),
        #'Samarium'     : (MAX_SIZE - 47, 0),
        #'Europium'     : (MAX_SIZE - 46, 0),
        #'Gadolinium'   : (MAX_SIZE - 45, 0),
        #'Terbium'      : (MAX_SIZE - 44, 0),
        #'Dysprosium'   : (MAX_SIZE - 43, 0),
        #'Holmium'      : (MAX_SIZE - 42, 0),
        #'Erbium'       : (MAX_SIZE - 41, 0),
        #'Thulium'      : (MAX_SIZE - 40, 0),
        #'Ytterbium'    : (MAX_SIZE - 39, 0),
        #'Lutetium'     : (MAX_SIZE - 38, 0),
        #'Hafnium'      : (MAX_SIZE - 37, 0),
        #'Tantalum'     : (MAX_SIZE - 36, 0),
        #'Tungsten'     : (MAX_SIZE - 35, 0),
        #'Rhenium'      : (MAX_SIZE - 34, 0),
        #'Osmium'       : (MAX_SIZE - 33, 0),
        #'Iridium'      : (MAX_SIZE - 32, 0),
        #'Platinum'     : (MAX_SIZE - 31, 0),
        #'Gold'         : (MAX_SIZE - 30, 0),
        #'Mercury'      : (MAX_SIZE - 29, 0),
        #'Thallium'     : (MAX_SIZE - 28, 0),
        #'Lead'         : (MAX_SIZE - 27, 0),
        #'Bismuth'      : (MAX_SIZE - 26, 0),
        #'Polonium'     : (MAX_SIZE - 25, 0),
        #'Astatine'     : (MAX_SIZE - 24, 0),
        #'Radon'        : (MAX_SIZE - 23, 0),
        #'Francium'     : (MAX_SIZE - 22, 0),
        #'Radium'       : (MAX_SIZE - 21, 0),
        #'Actinium'     : (MAX_SIZE - 20, 0),
        #'Thorium'      : (MAX_SIZE - 19, 0),
        #'Protactinium' : (MAX_SIZE - 18, 0),
        #'Uranium'      : (MAX_SIZE - 17, 0),
        #'Neptunium'    : (MAX_SIZE - 16, 0),
        #'Plutonium'    : (MAX_SIZE - 15, 0),
        #'Americium'    : (MAX_SIZE - 14, 0),
        #'Curium'       : (MAX_SIZE - 13, 0),
        #'Berkelium'    : (MAX_SIZE - 12, 0),
        #'Californium'  : (MAX_SIZE - 11, 0),
        #'Einsteinium'  : (MAX_SIZE - 10, 0),
        #'Fermium'      : (MAX_SIZE - 9, 0),
        #'Mendelevium'  : (MAX_SIZE - 8, 0),
        #'Nobelium'     : (MAX_SIZE - 7, 0),
        #'Lawrencium'   : (MAX_SIZE - 6, 0),
        #'Rutherfordium': (MAX_SIZE - 5, 0),
        #'Dubnium'      : (MAX_SIZE - 4, 0),
        #'Seaborgium'   : (MAX_SIZE - 3, 0),
        #'Bohrium'      : (MAX_SIZE - 2, 0),
        #'Hassium'      : (MAX_SIZE - 1, 0),
        #'Meitnerium'   : (MAX_SIZE - 0, 0),
        # <---- Please refrain from fixing PEP-8 E203 and E265 ------
        # pylint: enable=E8203,E8265
    }

    LNAMES = dict((k.lower(), v) for (k, v) in iter(NAMES.items()))
    VNAMES = dict((v, k) for (k, v) in iter(NAMES.items()))
    RMATCH = dict((v[:2], k) for (k, v) in iter(NAMES.items()))

    def __init__(self,              # pylint: disable=C0103
                 major,
                 minor,
                 bugfix=0,
                 mbugfix=0,
                 pre_type=None,
                 pre_num=None,
                 noc=0,
                 sha=None):

        if isinstance(major, string_types):
            major = int(major)

        if isinstance(minor, string_types):
            minor = int(minor)

        if bugfix is None:
            bugfix = 0
        elif isinstance(bugfix, string_types):
            bugfix = int(bugfix)

        if mbugfix is None:
            mbugfix = 0
        elif isinstance(mbugfix, string_types):
            mbugfix = int(mbugfix)

        if pre_type is None:
            pre_type = ''
        if pre_num is None:
            pre_num = 0
        elif isinstance(pre_num, string_types):
            pre_num = int(pre_num)

        if noc is None:
            noc = 0
        elif isinstance(noc, string_types) and noc == 'n/a':
            noc = -1
        elif isinstance(noc, string_types):
            noc = int(noc)

        self.major = major
        self.minor = minor
        self.bugfix = bugfix
        self.mbugfix = mbugfix
        self.pre_type = pre_type
        self.pre_num = pre_num
        self.name = self.VNAMES.get((major, minor), None)
        self.noc = noc
        self.sha = sha

    @classmethod
    def parse(cls, version_string):
        if version_string.lower() in cls.LNAMES:
            return cls.from_name(version_string)
        vstr = version_string.decode() if isinstance(version_string, bytes) else version_string
        match = cls.git_describe_regex.match(vstr)
        if not match:
            raise ValueError(
                'Unable to parse version string: \'{0}\''.format(version_string)
            )
        return cls(*match.groups())

    @classmethod
    def from_name(cls, name):
        if name.lower() not in cls.LNAMES:
            raise ValueError(
                'Named version \'{0}\' is not known'.format(name)
            )
        return cls(*cls.LNAMES[name.lower()])

    @classmethod
    def from_last_named_version(cls):
        return cls.from_name(
            cls.VNAMES[
                max([version_info for version_info in
                     cls.VNAMES if
                     version_info[0] < (MAX_SIZE - 200)])
            ]
        )

    @classmethod
    def next_release(cls):
        return cls.from_name(
            cls.VNAMES[
                min([version_info for version_info in
                     cls.VNAMES if
                     version_info > cls.from_last_named_version().info])
            ]
        )

    @property
    def sse(self):
        # Higher than 0.17, lower than first date based
        return 0 < self.major < 2014

    @property
    def info(self):
        return (
            self.major,
            self.minor,
            self.bugfix,
            self.mbugfix
        )

    @property
    def pre_info(self):
        return (
            self.major,
            self.minor,
            self.bugfix,
            self.mbugfix,
            self.pre_type,
            self.pre_num
        )

    @property
    def noc_info(self):
        return (
            self.major,
            self.minor,
            self.bugfix,
            self.mbugfix,
            self.pre_type,
            self.pre_num,
            self.noc
        )

    @property
    def full_info(self):
        return (
            self.major,
            self.minor,
            self.bugfix,
            self.mbugfix,
            self.pre_type,
            self.pre_num,
            self.noc,
            self.sha
        )

    @property
    def string(self):
        version_string = '{0}.{1}.{2}'.format(
            self.major,
            self.minor,
            self.bugfix
        )
        if self.mbugfix:
            version_string += '.{0}'.format(self.mbugfix)
        if self.pre_type:
            version_string += '{0}{1}'.format(self.pre_type, self.pre_num)
        if self.noc and self.sha:
            noc = self.noc
            if noc < 0:
                noc = 'n/a'
            version_string += '-{0}-{1}'.format(noc, self.sha)
        return version_string

    @property
    def formatted_version(self):
        if self.name and self.major > 10000:
            version_string = self.name
            if self.sse:
                version_string += ' Enterprise'
            version_string += ' (Unreleased)'
            return version_string
        version_string = self.string
        if self.sse:
            version_string += ' Enterprise'
        if (self.major, self.minor) in self.RMATCH:
            version_string += ' ({0})'.format(self.RMATCH[(self.major, self.minor)])
        return version_string

    def __str__(self):
        return self.string

    def __compare__(self, other, method):
        if not isinstance(other, SaltStackVersion):
            if isinstance(other, string_types):
                other = SaltStackVersion.parse(other)
            elif isinstance(other, (list, tuple)):
                other = SaltStackVersion(*other)
            else:
                raise ValueError(
                    'Cannot instantiate Version from type \'{0}\''.format(
                        type(other)
                    )
                )

        if (self.pre_type and other.pre_type) or (not self.pre_type and not other.pre_type):
            # Both either have or don't have pre-release information, regular compare is ok
            return method(self.noc_info, other.noc_info)

        if self.pre_type and not other.pre_type:
            # We have pre-release information, the other side doesn't
            other_noc_info = list(other.noc_info)
            other_noc_info[4] = 'zzzzz'
            return method(self.noc_info, tuple(other_noc_info))

        if not self.pre_type and other.pre_type:
            # The other side has pre-release informatio, we don't
            noc_info = list(self.noc_info)
            noc_info[4] = 'zzzzz'
            return method(tuple(noc_info), other.noc_info)

    def __lt__(self, other):
        return self.__compare__(other, lambda _self, _other: _self < _other)

    def __le__(self, other):
        return self.__compare__(other, lambda _self, _other: _self <= _other)

    def __eq__(self, other):
        return self.__compare__(other, lambda _self, _other: _self == _other)

    def __ne__(self, other):
        return self.__compare__(other, lambda _self, _other: _self != _other)

    def __ge__(self, other):
        return self.__compare__(other, lambda _self, _other: _self >= _other)

    def __gt__(self, other):
        return self.__compare__(other, lambda _self, _other: _self > _other)

    def __repr__(self):
        parts = []
        if self.name:
            parts.append('name=\'{0}\''.format(self.name))
        parts.extend([
            'major={0}'.format(self.major),
            'minor={0}'.format(self.minor),
            'bugfix={0}'.format(self.bugfix)
        ])
        if self.mbugfix:
            parts.append('minor-bugfix={0}'.format(self.mbugfix))
        if self.pre_type:
            parts.append('{0}={1}'.format(self.pre_type, self.pre_num))
        noc = self.noc
        if noc == -1:
            noc = 'n/a'
        if noc and self.sha:
            parts.extend([
                'noc={0}'.format(noc),
                'sha={0}'.format(self.sha)
            ])
        return '<{0} {1}>'.format(self.__class__.__name__, ' '.join(parts))


# ----- Hardcoded Salt Codename Version Information ----------------------------------------------------------------->
#
#   There's no need to do anything here. The last released codename will be picked up
# --------------------------------------------------------------------------------------------------------------------
__saltstack_version__ = SaltStackVersion.from_last_named_version()
# <---- Hardcoded Salt Version Information ---------------------------------------------------------------------------


# ----- Dynamic/Runtime Salt Version Information -------------------------------------------------------------------->
def __discover_version(saltstack_version):
    # This might be a 'python setup.py develop' installation type. Let's
    # discover the version information at runtime.
    import os
    import subprocess

    if 'SETUP_DIRNAME' in globals():
        # This is from the exec() call in Salt's setup.py
        cwd = SETUP_DIRNAME  # pylint: disable=E0602
        if not os.path.exists(os.path.join(cwd, '.git')):
            # This is not a Salt git checkout!!! Don't even try to parse...
            return saltstack_version
    else:
        cwd = os.path.abspath(os.path.dirname(__file__))
        if not os.path.exists(os.path.join(os.path.dirname(cwd), '.git')):
            # This is not a Salt git checkout!!! Don't even try to parse...
            return saltstack_version

    try:
        kwargs = dict(
            stdout=subprocess.PIPE,
            stderr=subprocess.PIPE,
            cwd=cwd
        )

        if not sys.platform.startswith('win'):
            # Let's not import `salt.utils` for the above check
            kwargs['close_fds'] = True

        process = subprocess.Popen(
            ['git', 'describe', '--tags', '--first-parent', '--match', 'v[0-9]*', '--always'], **kwargs)

        out, err = process.communicate()

        if process.returncode != 0:
            # The git version running this might not support --first-parent
            # Revert to old command
            process = subprocess.Popen(
                ['git', 'describe', '--tags', '--match', 'v[0-9]*', '--always'], **kwargs)
            out, err = process.communicate()
        if six.PY3:
            out = out.decode()
            err = err.decode()
        out = out.strip()
        err = err.strip()

        if not out or err:
            return saltstack_version

        try:
            return SaltStackVersion.parse(out)
        except ValueError:
            if not SaltStackVersion.git_sha_regex.match(out):
                raise

            # We only define the parsed SHA and set NOC as ??? (unknown)
            saltstack_version.sha = out.strip()
            saltstack_version.noc = -1

    except OSError as os_err:
        if os_err.errno != 2:
            # If the errno is not 2(The system cannot find the file
            # specified), raise the exception so it can be catch by the
            # developers
            raise
    return saltstack_version


def __get_version(saltstack_version):
    '''
    If we can get a version provided at installation time or from Git, use
    that instead, otherwise we carry on.
    '''
    try:
        # Try to import the version information provided at install time
        from salt._version import __saltstack_version__  # pylint: disable=E0611,F0401
        return __saltstack_version__
    except ImportError:
        return __discover_version(saltstack_version)


# Get additional version information if available
__saltstack_version__ = __get_version(__saltstack_version__)
# This function has executed once, we're done with it. Delete it!
del __get_version
# <---- Dynamic/Runtime Salt Version Information ---------------------------------------------------------------------


# ----- Common version related attributes - NO NEED TO CHANGE ------------------------------------------------------->
__version_info__ = __saltstack_version__.info
__version__ = __saltstack_version__.string
# <---- Common version related attributes - NO NEED TO CHANGE --------------------------------------------------------


def salt_information():
    '''
    Report version of salt.
    '''
    yield 'Salt', __version__


def dependency_information(include_salt_cloud=False):
    '''
    Report versions of library dependencies.
    '''
    libs = [
        ('Python', None, sys.version.rsplit('\n')[0].strip()),
        ('Jinja2', 'jinja2', '__version__'),
        ('M2Crypto', 'M2Crypto', 'version'),
        ('msgpack-python', 'msgpack', 'version'),
        ('msgpack-pure', 'msgpack_pure', 'version'),
        ('pycrypto', 'Crypto', '__version__'),
        ('pycryptodome', 'Cryptodome', 'version_info'),
        ('PyYAML', 'yaml', '__version__'),
        ('PyZMQ', 'zmq', '__version__'),
        ('ZMQ', 'zmq', 'zmq_version'),
        ('Mako', 'mako', '__version__'),
        ('Tornado', 'tornado', 'version'),
        ('timelib', 'timelib', 'version'),
        ('dateutil', 'dateutil', '__version__'),
        ('pygit2', 'pygit2', '__version__'),
        ('libgit2', 'pygit2', 'LIBGIT2_VERSION'),
        ('smmap', 'smmap', '__version__'),
        ('cffi', 'cffi', '__version__'),
        ('pycparser', 'pycparser', '__version__'),
        ('gitdb', 'gitdb', '__version__'),
        ('gitpython', 'git', '__version__'),
        ('python-gnupg', 'gnupg', '__version__'),
        ('mysql-python', 'MySQLdb', '__version__'),
        ('cherrypy', 'cherrypy', '__version__'),
        ('docker-py', 'docker', '__version__'),
    ]

    if include_salt_cloud:
        libs.append(
            ('Apache Libcloud', 'libcloud', '__version__'),
        )

    for name, imp, attr in libs:
        if imp is None:
            yield name, attr
            continue
        try:
            imp = __import__(imp)
            version = getattr(imp, attr)
            if callable(version):
                version = version()
            if isinstance(version, (tuple, list)):
                version = '.'.join(map(str, version))
            yield name, version
        except Exception:  # pylint: disable=broad-except
            yield name, None


def system_information():
    '''
    Report system versions.
    '''
    def system_version():
        '''
        Return host system version.
        '''
        lin_ver = linux_distribution()
        mac_ver = platform.mac_ver()
        win_ver = platform.win32_ver()

        if lin_ver[0]:
            return ' '.join(lin_ver)
        elif mac_ver[0]:
            if isinstance(mac_ver[1], (tuple, list)) and ''.join(mac_ver[1]):
                return ' '.join([mac_ver[0], '.'.join(mac_ver[1]), mac_ver[2]])
            else:
                return ' '.join([mac_ver[0], mac_ver[2]])
        elif win_ver[0]:
            return ' '.join(win_ver)
        else:
            return ''

    if platform.win32_ver()[0]:
        # Get the version and release info based on the Windows Operating
        # System Product Name. As long as Microsoft maintains a similar format
        # this should be future proof
        import win32api  # pylint: disable=3rd-party-module-not-gated
        import win32con  # pylint: disable=3rd-party-module-not-gated

        # Get the product name from the registry
        hkey = win32con.HKEY_LOCAL_MACHINE
        key = 'SOFTWARE\\Microsoft\\Windows NT\\CurrentVersion'
        value_name = 'ProductName'
        reg_handle = win32api.RegOpenKey(hkey, key)

        # Returns a tuple of (product_name, value_type)
        product_name, _ = win32api.RegQueryValueEx(reg_handle, value_name)

        version = 'Unknown'
        release = ''
        if 'Server' in product_name:
            for item in product_name.split(' '):
                # If it's all digits, then it's version
                if re.match(r'\d+', item):
                    version = item
                # If it starts with R and then numbers, it's the release
                # ie: R2
                if re.match(r'^R\d+$', item):
                    release = item
            release = '{0}Server{1}'.format(version, release)
        else:
            for item in product_name.split(' '):
                # If it's a number, decimal number, Thin or Vista, then it's the
                # version
                if re.match(r'^(\d+(\.\d+)?)|Thin|Vista$', item):
                    version = item
            release = version

<<<<<<< HEAD
        _, ver, service_pack, extra = platform.win32_ver()
        version = ' '.join([release, ver, service_pack, extra])
=======
        _, ver, _sp, extra = platform.win32_ver()
        version = ' '.join([release, ver, _sp, extra])
>>>>>>> 86e44a04
    else:
        version = system_version()
        release = platform.release()

    system = [
        ('system', platform.system()),
        ('dist', ' '.join(linux_distribution(full_distribution_name=False))),
        ('release', release),
        ('machine', platform.machine()),
        ('version', version),
        ('locale', __salt_system_encoding__),
    ]

    for name, attr in system:
        yield name, attr
        continue


def versions_information(include_salt_cloud=False):
    '''
    Report the versions of dependent software.
    '''
    salt_info = list(salt_information())
    lib_info = list(dependency_information(include_salt_cloud))
    sys_info = list(system_information())

    return {'Salt Version': dict(salt_info),
            'Dependency Versions': dict(lib_info),
            'System Versions': dict(sys_info)}


def versions_report(include_salt_cloud=False):
    '''
    Yield each version properly formatted for console output.
    '''
    ver_info = versions_information(include_salt_cloud)
    not_installed = 'Not Installed'
    ns_pad = len(not_installed)
    lib_pad = max(len(name) for name in ver_info['Dependency Versions'])
    sys_pad = max(len(name) for name in ver_info['System Versions'])
    padding = max(lib_pad, sys_pad, ns_pad) + 1

    fmt = '{0:>{pad}}: {1}'
    info = []
    for ver_type in ('Salt Version', 'Dependency Versions', 'System Versions'):
        info.append('{0}:'.format(ver_type))
        # List dependencies in alphabetical, case insensitive order
        for name in sorted(ver_info[ver_type], key=lambda x: x.lower()):
            ver = fmt.format(name,
                             ver_info[ver_type][name] or not_installed,
                             pad=padding)
            info.append(ver)
        info.append(' ')

    for line in info:
        yield line


def msi_conformant_version():
    '''
    An msi installer uninstalls/replaces a lower "internal version" of itself.
    "internal version" is ivMAJOR.ivMINOR.ivBUILD with max values 255.255.65535.
    Using the build nr allows continuous integration of the installer.
    "Display version" is indipendent and free format: Year.Month.Bugfix as in Salt 2016.11.3.
    Calculation of the internal version fields:
        ivMAJOR = 'short year' (2 digits).
        ivMINOR = 20*(month-1) + Bugfix
            Combine Month and Bugfix to free ivBUILD for the build number
            This limits Bugfix < 20.
            The msi automatically replaces only 19 bugfixes of a month, one must uninstall manually.
        ivBUILD = git commit count (noc)
            noc for tags is 0, representing the final word, translates to the highest build number (65535).

    Examples:
      git checkout    Display version      Internal version    Remark
      develop         2016.11.0-742        16.200.742          The develop branch has bugfix 0
      2016.11         2016.11.2-78         16.202.78
      2016.11         2016.11.9-88         16.209.88
      2018.8          2018.3.2-1306        18.42.1306
      v2016.11.0      2016.11.0            16.200.65535        Tags have noc 0
      v2016.11.2      2016.11.2            16.202.65535

    '''
    short_year = int(six.text_type(__saltstack_version__.major)[2:])
    month = __saltstack_version__.minor
    bugfix = __saltstack_version__.bugfix
    if bugfix > 19:
        bugfix = 19
    noc = __saltstack_version__.noc
    if noc == 0:
        noc = 65535
    return '{}.{}.{}'.format(short_year, 20*(month-1)+bugfix, noc)


if __name__ == '__main__':
    if len(sys.argv) == 2 and sys.argv[1] == 'msi':
        # Building the msi requires an msi-conformant version
        print(msi_conformant_version())
    else:
        print(__version__)<|MERGE_RESOLUTION|>--- conflicted
+++ resolved
@@ -684,13 +684,8 @@
                     version = item
             release = version
 
-<<<<<<< HEAD
         _, ver, service_pack, extra = platform.win32_ver()
         version = ' '.join([release, ver, service_pack, extra])
-=======
-        _, ver, _sp, extra = platform.win32_ver()
-        version = ' '.join([release, ver, _sp, extra])
->>>>>>> 86e44a04
     else:
         version = system_version()
         release = platform.release()
