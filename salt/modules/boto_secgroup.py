# -*- coding: utf-8 -*-
'''
Connection module for Amazon Security Groups

.. versionadded:: 2014.7.0

:configuration: This module accepts explicit ec2 credentials but can
    also utilize IAM roles assigned to the instance trough Instance Profiles.
    Dynamic credentials are then automatically obtained from AWS API and no
    further configuration is necessary. More Information available at::

       http://docs.aws.amazon.com/AWSEC2/latest/UserGuide/iam-roles-for-amazon-ec2.html

    If IAM roles are not used you need to specify them either in a pillar or
    in the minion's config file::

        secgroup.keyid: GKTADJGHEIQSXMKKRBJ08H
        secgroup.key: askdjghsdfjkghWupUjasdflkdfklgjsdfjajkghs

    A region may also be specified in the configuration::

        secgroup.region: us-east-1

    If a region is not specified, the default is us-east-1.

    It's also possible to specify key, keyid and region via a profile, either
    as a passed in dict, or as a string to pull from pillars or minion config:

        myprofile:
            keyid: GKTADJGHEIQSXMKKRBJ08H
            key: askdjghsdfjkghWupUjasdflkdfklgjsdfjajkghs
            region: us-east-1

:depends: boto
'''
from __future__ import absolute_import

# Import Python libs
import logging
import re
<<<<<<< HEAD
from distutils.version import LooseVersion as _LooseVersion
import salt.ext.six as six
=======
from distutils.version import LooseVersion as _LooseVersion  # pylint: disable=import-error,no-name-in-module
>>>>>>> 3ea390f4

log = logging.getLogger(__name__)

# Import third party libs
try:
    # pylint: disable=import-error
    import boto
    import boto.ec2
    # pylint: enable=import-error
    logging.getLogger('boto').setLevel(logging.CRITICAL)
    HAS_BOTO = True
except ImportError:
    HAS_BOTO = False

from salt.ext.six import string_types
import salt.utils.odict as odict


def __virtual__():
    '''
    Only load if boto libraries exist and if boto libraries are greater than
    a given version.
    '''
    required_boto_version = '2.4.0'
    # Boto < 2.4.0 GroupOrCIDR objects have different attributes than
    # Boto >= 2.4.0 GroupOrCIDR objects
    # Differences include no group_id attribute in Boto < 2.4.0 and returning
    # a groupId attribute when a GroupOrCIDR object authorizes an IP range
    # Support for Boto < 2.4.0 can be added if needed
    if not HAS_BOTO:
        return False
    elif _LooseVersion(boto.__version__) < _LooseVersion(required_boto_version):
        return False
    else:
        return True


def exists(name=None, region=None, key=None, keyid=None, profile=None,
           vpc_id=None, group_id=None):
    '''
    Check to see if an security group exists.

    CLI example::

        salt myminion boto_secgroup.exists mysecgroup
    '''
    conn = _get_conn(region, key, keyid, profile)
    if not conn:
        return False
    group = _get_group(conn, name, vpc_id, group_id, region)
    if group:
        return True
    else:
        return False


def _split_rules(rules):
    '''
    Split rules with combined grants into individual rules.

    Amazon returns a set of rules with the same protocol, from and to ports
    together as a single rule with a set of grants. Authorizing and revoking
    rules, however, is done as a split set of rules. This function splits the
    rules up.
    '''
    split = []
    for rule in rules:
        ip_protocol = rule.get('ip_protocol')
        to_port = rule.get('to_port')
        from_port = rule.get('from_port')
        grants = rule.get('grants')
        for grant in grants:
            _rule = {'ip_protocol': ip_protocol,
                     'to_port': to_port,
                     'from_port': from_port}
            for key, val in six.iteritems(grant):
                _rule[key] = val
            split.append(_rule)
    return split


def _get_group(conn, name=None, vpc_id=None, group_id=None, region=None):
    '''
    Get a group object given a name, name and vpc_id or group_id. Return a
    boto.ec2.securitygroup.SecurityGroup object if the group is found, else
    return None.
    '''
    if name:
        if vpc_id is None:
            log.debug('getting group for {0}'.format(name))
            group_filter = {'group-name': name}
            filtered_groups = conn.get_all_security_groups(filters=group_filter)
            # security groups can have the same name if groups exist in both
            # EC2-Classic and EC2-VPC
            # iterate through groups to ensure we return the EC2-Classic
            # security group
            for group in filtered_groups:
                # a group in EC2-Classic will have vpc_id set to None
                if group.vpc_id is None:
                    return group
            return None
        elif vpc_id:
            log.debug('getting group for {0} in vpc_id {1}'.format(name, vpc_id))
            group_filter = {'group-name': name, 'vpc_id': vpc_id}
            filtered_groups = conn.get_all_security_groups(filters=group_filter)
            if len(filtered_groups) == 1:
                return filtered_groups[0]
            else:
                return None
        else:
            return None
    elif group_id:
        try:
            groups = conn.get_all_security_groups(group_ids=[group_id])
        except boto.exception.BotoServerError as e:
            log.debug(e)
            return None
        if len(groups) == 1:
            return groups[0]
        else:
            return None
    else:
        return None


def get_group_id(name, vpc_id=None, region=None, key=None, keyid=None, profile=None):
    '''
    Get a Group ID given a Group Name or Group Name and VPC ID

    CLI example::

        salt myminion boto_secgroup.get_group_id mysecgroup
    '''
    conn = _get_conn(region, key, keyid, profile)
    if not conn:
        return False
    group = _get_group(conn, name, vpc_id, region)
    if group:
        return group.id
    else:
        return False


def convert_to_group_ids(groups, vpc_id, region=None, key=None, keyid=None,
                         profile=None):
    '''
    Given a list of security groups and a vpc_id, convert_to_group_ids will
    convert all list items in the given list to security group ids.

    CLI example::

        salt myminion boto_secgroup.convert_to_group_ids mysecgroup vpc-89yhh7h
    '''
    log.debug('security group contents {0} pre-conversion'.format(groups))
    group_ids = []
    for group in groups:
        if re.match('sg-.*', group):
            log.debug('group {0} is a group id. get_group_id not called.'
                      .format(group))
            group_ids.append(group)
        else:
            log.debug('calling boto_secgroup.get_group_id for'
                      ' group name {0}'.format(group))
            group_id = get_group_id(group, vpc_id, region, key, keyid, profile)
            log.debug('group name {0} has group id {1}'.format(
                group, group_id)
            )
            group_ids.append(str(group_id))
    log.debug('security group contents {0} post-conversion'.format(group_ids))
    return group_ids


def get_config(name=None, group_id=None, region=None, key=None, keyid=None,
               profile=None, vpc_id=None):
    '''
    Get the configuration for a security group.

    CLI example::

        salt myminion boto_secgroup.get_config mysecgroup
    '''
    conn = _get_conn(region, key, keyid, profile)
    if not conn:
        return None
    sg = _get_group(conn, name, vpc_id, group_id, region)
    if sg:
        ret = odict.OrderedDict()
        ret['name'] = sg.name
        # TODO: add support for vpc_id in return
        # ret['vpc_id'] = sg.vpc_id
        ret['group_id'] = sg.id
        ret['owner_id'] = sg.owner_id
        ret['description'] = sg.description
        # TODO: add support for tags
        _rules = []
        for rule in sg.rules:
            log.debug('examining rule {0} for group {1}'.format(rule, sg.id))
            attrs = ['ip_protocol', 'from_port', 'to_port', 'grants']
            _rule = odict.OrderedDict()
            for attr in attrs:
                val = getattr(rule, attr)
                if not val:
                    continue
                if attr == 'grants':
                    _grants = []
                    for grant in val:
                        log.debug('examining grant {0} for'.format(grant))
                        g_attrs = {'name': 'source_group_name',
                                   'owner_id': 'source_group_owner_id',
                                   'group_id': 'source_group_group_id',
                                   'cidr_ip': 'cidr_ip'}
                        _grant = odict.OrderedDict()
                        for g_attr, g_attr_map in six.iteritems(g_attrs):
                            g_val = getattr(grant, g_attr)
                            if not g_val:
                                continue
                            _grant[g_attr_map] = g_val
                        _grants.append(_grant)
                    _rule['grants'] = _grants
                elif attr == 'from_port':
                    _rule[attr] = int(val)
                elif attr == 'to_port':
                    _rule[attr] = int(val)
                else:
                    _rule[attr] = val
            _rules.append(_rule)
        ret['rules'] = _split_rules(_rules)
        return ret
    else:
        return None


def create(name, description, vpc_id=None, region=None, key=None, keyid=None,
           profile=None):
    '''
    Create an autoscale group.

    CLI example::

        salt myminion boto_secgroup.create mysecgroup 'My Security Group'
    '''
    conn = _get_conn(region, key, keyid, profile)
    if not conn:
        return False
    created = conn.create_security_group(name, description, vpc_id)
    if created:
        log.info('Created security group {0}.'.format(name))
        return True
    else:
        msg = 'Failed to create security group {0}.'.format(name)
        log.error(msg)
        return False


def delete(name=None, group_id=None, region=None, key=None, keyid=None,
           profile=None, vpc_id=None):
    '''
    Delete an autoscale group.

    CLI example::

        salt myminion boto_secgroup.delete mysecgroup
    '''
    conn = _get_conn(region, key, keyid, profile)
    if not conn:
        return False
    group = _get_group(conn, name, vpc_id, group_id, region)
    if group:
        deleted = conn.delete_security_group(group_id=group.id)
        if deleted:
            log.info('Deleted security group {0} with id {1}.'.format(group.name,
                                                                      group.id))
            return True
        else:
            msg = 'Failed to delete security group {0}.'.format(name)
            log.error(msg)
            return False
    else:
        log.debug('Security group not found.')
        return False


def authorize(name=None, source_group_name=None,
              source_group_owner_id=None, ip_protocol=None,
              from_port=None, to_port=None, cidr_ip=None, group_id=None,
              source_group_group_id=None, region=None, key=None,
              keyid=None, profile=None, vpc_id=None):
    '''
    Add a new rule to an existing security group.

    CLI example::

        salt myminion boto_secgroup.authorize mysecgroup ip_protocol=tcp from_port=80 to_port=80 cidr_ip='['10.0.0.0/8', '192.168.0.0/24']'
    '''
    conn = _get_conn(region, key, keyid, profile)
    if not conn:
        return False
    group = _get_group(conn, name, vpc_id, group_id, region)
    if group:
        try:
            added = conn.authorize_security_group(
                src_security_group_name=source_group_name,
                src_security_group_owner_id=source_group_owner_id,
                ip_protocol=ip_protocol, from_port=from_port, to_port=to_port,
                cidr_ip=cidr_ip, group_id=group.id,
                src_security_group_group_id=source_group_group_id)
            if added:
                log.info('Added rule to security group {0} with id {1}'
                         .format(group.name, group.id))
                return True
            else:
                msg = ('Failed to add rule to security group {0} with id {1}.'
                       .format(group.name, group.id))
                log.error(msg)
                return False
        except boto.exception.EC2ResponseError as e:
            log.debug(e)
            msg = ('Failed to add rule to security group {0} with id {1}.'
                   .format(group.name, group.id))
            log.error(msg)
            return False
    else:
        log.debug('Failed to add rule to security group.')
        return False


def revoke(name=None, source_group_name=None,
           source_group_owner_id=None, ip_protocol=None,
           from_port=None, to_port=None, cidr_ip=None, group_id=None,
           source_group_group_id=None, region=None, key=None,
           keyid=None, profile=None, vpc_id=None):
    '''
    Remove a rule from an existing security group.

    CLI example::

        salt myminion boto_secgroup.revoke mysecgroup ip_protocol=tcp from_port=80 to_port=80 cidr_ip='10.0.0.0/8'
    '''
    conn = _get_conn(region, key, keyid, profile)
    if not conn:
        return False
    group = _get_group(conn, name, vpc_id, group_id, region)
    if group:
        try:
            revoked = conn.revoke_security_group(
                src_security_group_name=source_group_name,
                src_security_group_owner_id=source_group_owner_id,
                ip_protocol=ip_protocol, from_port=from_port, to_port=to_port,
                cidr_ip=cidr_ip, group_id=group.id,
                src_security_group_group_id=source_group_group_id)
            if revoked:
                log.info('Removed rule from security group {0} with id {1}.'
                         .format(group.name, group.id))
                return True
            else:
                msg = ('Failed to remove rule from security group {0} with id {1}.'
                       .format(group.name, group.id))
                log.error(msg)
                return False
        except boto.exception.EC2ResponseError as e:
            log.debug(e)
            msg = ('Failed to remove rule from security group {0} with id {1}.'
                   .format(group.name, group.id))
            log.error(msg)
            return False
    else:
        log.debug('Failed to remove rule from security group.')
        return False


def _get_conn(region, key, keyid, profile):
    '''
    Get a boto connection to ec2.
    '''
    if profile:
        if isinstance(profile, string_types):
            _profile = __salt__['config.option'](profile)
        elif isinstance(profile, dict):
            _profile = profile
        key = _profile.get('key', None)
        keyid = _profile.get('keyid', None)
        region = _profile.get('region', None)

    if not region and __salt__['config.option']('secgroup.region'):
        region = __salt__['config.option']('secgroup.region')

    if not region:
        region = 'us-east-1'

    if not key and __salt__['config.option']('secgroup.key'):
        key = __salt__['config.option']('secgroup.key')
    if not keyid and __salt__['config.option']('secgroup.keyid'):
        keyid = __salt__['config.option']('secgroup.keyid')

    try:
        conn = boto.ec2.connect_to_region(region, aws_access_key_id=keyid,
                                          aws_secret_access_key=key)
    except boto.exception.NoAuthHandlerFound:
        log.error('No authentication credentials found when attempting to'
                  ' make ec2 connection for security groups.')
        return None
    return conn<|MERGE_RESOLUTION|>--- conflicted
+++ resolved
@@ -38,12 +38,8 @@
 # Import Python libs
 import logging
 import re
-<<<<<<< HEAD
-from distutils.version import LooseVersion as _LooseVersion
+from distutils.version import LooseVersion as _LooseVersion  # pylint: disable=import-error,no-name-in-module
 import salt.ext.six as six
-=======
-from distutils.version import LooseVersion as _LooseVersion  # pylint: disable=import-error,no-name-in-module
->>>>>>> 3ea390f4
 
 log = logging.getLogger(__name__)
 
