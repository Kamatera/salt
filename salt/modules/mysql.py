'''
Module to provide MySQL compatibility to salt.

:depends:   - MySQLdb Python module
:configuration: In order to connect to MySQL, certain configuration is required
    in /etc/salt/minion on the relevant minions. Some sample configs might look
    like::

        mysql.host: 'localhost'
        mysql.port: 3306
        mysql.user: 'root'
        mysql.pass: ''
        mysql.db: 'mysql'
        mysql.unix_socket: '/tmp/mysql.sock'

    You can also use a defaults file::

        mysql.default_file: '/etc/mysql/debian.cnf'
'''
# Import Python libs
import time
import logging
import re
import sys

# Import third party libs
try:
    import MySQLdb
    import MySQLdb.cursors
    has_mysqldb = True
except ImportError:
    has_mysqldb = False

log = logging.getLogger(__name__)
__opts__ = {}


def __virtual__():
    '''
    Only load this module if the mysql libraries exist
    '''
    if has_mysqldb:
        return 'mysql'
    return False


def __check_table(name, table):
    db = connect()
    cur = db.cursor(MySQLdb.cursors.DictCursor)
    query = 'CHECK TABLE `{0}`.`{1}`'.format(name, table)
    log.debug('Doing query: {0}'.format(query))
    cur.execute(query)
    results = cur.fetchall()
    log.debug(results)
    return results


def __repair_table(name, table):
    db = connect()
    cur = db.cursor(MySQLdb.cursors.DictCursor)
    query = 'REPAIR TABLE `{0}`.`{1}`'.format(name, table)
    log.debug('Doing query: {0}'.format(query))
    cur.execute(query)
    results = cur.fetchall()
    log.debug(results)
    return results


def __optimize_table(name, table):
    db = connect()
    cur = db.cursor(MySQLdb.cursors.DictCursor)
    query = 'OPTIMIZE TABLE `{0}`.`{1}`'.format(name, table)
    log.debug('Doing query: {0}'.format(query))
    cur.execute(query)
    results = cur.fetchall()
    log.debug(results)
    return results


def connect(**kwargs):
    '''
    wrap authentication credentials here
    '''
    connargs = dict()

    def _connarg(name, key=None):
        '''
        Add key to connargs, only if name exists in our
        kwargs or as mysql.<name> in __opts__ or __pillar__
        Evaluate in said order - kwargs, opts then pillar
        '''
        if key is None:
            key = name
        if name in kwargs:
            connargs[key] = kwargs[name]
        else:
            val = __salt__['config.option']('mysql.{0}'.format(name), None)
            if val is not None:
                connargs[key] = val

    _connarg('host')
    _connarg('user')
    _connarg('pass', 'passwd')
    _connarg('port')
    _connarg('db')
    _connarg('unix_socket')
    _connarg('default_file', 'read_default_file')

    db = MySQLdb.connect(**connargs)
    db.autocommit(True)
    return db


def query(database, query):
    '''
    Run an arbitrary SQL query and return the results or
    the number of affected rows.

    CLI Examples::

        salt '*' mysql.query mydb "UPDATE mytable set myfield=1 limit 1"
        returns: {'query time': {'human': '39.0ms', 'raw': '0.03899'},
        'rows affected': 1L}

        salt '*' mysql.query mydb "SELECT id,name,cash from users limit 3"
        returns: {'columns': ('id', 'name', 'cash'),
            'query time': {'human': '1.0ms', 'raw': '0.001'},
            'results': ((1L, 'User 1', Decimal('110.000000')),
                        (2L, 'User 2', Decimal('215.636756')),
                        (3L, 'User 3', Decimal('0.040000'))),
            'rows returned': 3L}

        salt '*' mysql.query mydb "INSERT into users values (null,'user 4', 5)"
        returns: {'query time': {'human': '25.6ms', 'raw': '0.02563'},
           'rows affected': 1L}

        salt '*' mysql.query mydb "DELETE from users where id = 4 limit 1"
        returns: {'query time': {'human': '39.0ms', 'raw': '0.03899'},
            'rows affected': 1L}

    Jinja Example::

        Run a query on "mydb" and use row 0, column 0's data.
        {{ salt['mysql.query']("mydb","SELECT info from mytable limit 1")['results'][0][0] }}

    '''
    # Doesn't do anything about sql warnings, e.g. empty values on an insert.
    # I don't think it handles multiple queries at once, so adding "commit"
    # might not work.
    ret = {}
    db = connect(**{'db': database})
    cur = db.cursor()
    start = time.time()
    affected = cur.execute(query)
    log.debug('Using db: ' + database + ' to run query: ' + query)
    results = cur.fetchall()
    elapsed = (time.time() - start)
    if elapsed < 0.200:
        elapsed_h = str(round(elapsed * 1000, 1)) + 'ms'
    else:
        elapsed_h = str(round(elapsed, 2)) + 's'
    ret['query time'] = {'human': elapsed_h, 'raw': str(round(elapsed, 5))}
    if len(results) == 0:
        ret['rows affected'] = affected
        return ret
    else:
        ret['rows returned'] = affected
        columns = ()
        for column in cur.description:
            columns += (column[0],)
        ret['columns'] = columns
        ret['results'] = results
        return ret


def status():
    '''
    Return the status of a MySQL server using the output
    from the ``SHOW STATUS`` query.

    CLI Example::

        salt '*' mysql.status
    '''
    ret = {}
    db = connect()
    cur = db.cursor()
    cur.execute('SHOW STATUS')
    for i in range(cur.rowcount):
        row = cur.fetchone()
        ret[row[0]] = row[1]
    return ret


def version():
    '''
    Return the version of a MySQL server using the output
    from the ``SELECT VERSION()`` query.

    CLI Example::

        salt '*' mysql.version
    '''
    db = connect()
    cur = db.cursor()
    cur.execute('SELECT VERSION()')
    row = cur.fetchone()
    return row


def slave_lag():
    '''
    Return the number of seconds that a slave SQL server is lagging behind the
    master, if the host is not a slave it will return -1.  If the server is
    configured to be a slave for replication but slave IO is not running then
    -2 will be returned.

    CLI Example::

        salt '*' mysql.slave_lag
    '''
    db = connect()
    cur = db.cursor(MySQLdb.cursors.DictCursor)
    cur.execute('show slave status')
    results = cur.fetchone()
    if cur.rowcount == 0:
        # Server is not a slave if master is not defined.  Return empty tuple
        # in this case.  Could probably check to see if Slave_IO_Running and
        # Slave_SQL_Running are both set to 'Yes' as well to be really really
        # sure that it is a slave.
        return -1
    else:
        if results['Slave_IO_Running'] == 'Yes':
            return results['Seconds_Behind_Master']
        else:
            # Replication is broken if you get here.
            return -2


def free_slave():
    '''
    Frees a slave from its master.  This is a WIP, do not use.
    '''
    slave_db = connect()
    slave_cur = slave_db.cursor(MySQLdb.cursors.DictCursor)
    slave_cur.execute("show slave status")
    slave_status = slave_cur.fetchone()
    master = {'host': slave_status['Master_Host']}

    try:
        # Try to connect to the master and flush logs before promoting to
        # master.  This may fail if the master is no longer available.
        # I am also assuming that the admin password is the same on both
        # servers here, and only overriding the host option in the connect
        # function.
        master_db = connect(**master)
        master_cur = master_db.cursor()
        master_cur.execute("flush logs")
        master_db.close()
    except MySQLdb.OperationalError:
        pass

    slave_cur.execute("stop slave")
    slave_cur.execute("reset master")
    slave_cur.execute("change master to MASTER_HOST=''")
    slave_cur.execute("show slave status")
    results = slave_cur.fetchone()

    if results is None:
        return 'promoted'
    else:
        return 'failed'


#Database related actions
def db_list():
    '''
    Return a list of databases of a MySQL server using the output
    from the ``SHOW DATABASES`` query.

    CLI Example::

        salt '*' mysql.db_list
    '''
    ret = []
    db = connect()
    cur = db.cursor()
    cur.execute('SHOW DATABASES')
    results = cur.fetchall()
    for dbs in results:
        ret.append(dbs[0])

    log.debug(ret)
    return ret


def db_tables(name):
    '''
    Shows the tables in the given MySQL database (if exists)

    CLI Example::

        salt '*' mysql.db_tables 'database'
    '''
    if not db_exists(name):
        log.info("Database '{0}' does not exist".format(name,))
        return False

    ret = []
    db = connect()
    cur = db.cursor()
    query = 'SHOW TABLES IN {0}'.format(name)
    log.debug('Doing query: {0}'.format(query))

    cur.execute(query)
    results = cur.fetchall()
    for table in results:
        ret.append(table[0])
    log.debug(ret)
    return ret


def db_exists(name):
    '''
    Checks if a database exists on the MySQL server.

    CLI Example::

        salt '*' mysql.db_exists 'dbname'
    '''
    db = connect()
    cur = db.cursor()
    query = 'SHOW DATABASES LIKE \'{0}\''.format(name)
    log.debug('Doing query: {0}'.format(query))
    cur.execute(query)
    cur.fetchall()
    return cur.rowcount == 1


def db_create(name):
    '''
    Adds a databases to the MySQL server.

    CLI Example::

        salt '*' mysql.db_create 'dbname'
    '''
    # check if db exists
    if db_exists(name):
        log.info('DB \'{0}\' already exists'.format(name))
        return False

    # db doesnt exist, proceed
    db = connect()
    cur = db.cursor()
    query = 'CREATE DATABASE `{0}`;'.format(name)
    log.debug('Query: {0}'.format(query))
    if cur.execute(query):
        log.info('DB \'{0}\' created'.format(name))
        return True
    return False


def db_remove(name):
    '''
    Removes a databases from the MySQL server.

    CLI Example::

        salt '*' mysql.db_remove 'dbname'
    '''
    # check if db exists
    if not db_exists(name):
        log.info('DB \'{0}\' does not exist'.format(name))
        return False

    if name in ('mysql', 'information_scheme'):
        log.info('DB \'{0}\' may not be removed'.format(name))
        return False

    # db doesnt exist, proceed
    db = connect()
    cur = db.cursor()
    query = 'DROP DATABASE `{0}`;'.format(name)
    log.debug('Doing query: {0}'.format(query))
    cur.execute(query)

    if not db_exists(name):
        log.info('Database \'{0}\' has been removed'.format(name))
        return True

    log.info('Database \'{0}\' has not been removed'.format(name))
    return False


# User related actions
def user_list():
    '''
    Return a list of users on a MySQL server

    CLI Example::

        salt '*' mysql.user_list
    '''
    db = connect()
    cur = db.cursor(MySQLdb.cursors.DictCursor)
    cur.execute('SELECT User,Host FROM mysql.user')
    results = cur.fetchall()
    log.debug(results)
    return results


def user_exists(user, host='localhost'):
    '''
    Checks if a user exists on the  MySQL server.

    CLI Example::

        salt '*' mysql.user_exists 'username' 'hostname'
    '''
    db = connect()
    cur = db.cursor()
    query = ('SELECT User,Host FROM mysql.user WHERE User = \'{0}\' AND '
             'Host = \'{1}\''.format(user, host))
    log.debug('Doing query: {0}'.format(query))
    cur.execute(query)
    return cur.rowcount == 1


def user_info(user, host='localhost'):
    '''
    Get full info on a MySQL user

    CLI Example::

        salt '*' mysql.user_info root localhost
    '''
    db = connect()
    cur = db.cursor(MySQLdb.cursors.DictCursor)
    query = ('SELECT * FROM mysql.user WHERE User = \'{0}\' AND '
             'Host = \'{1}\''.format(user, host))
    log.debug('Query: {0}'.format(query))
    cur.execute(query)
    result = cur.fetchone()
    log.debug(result)
    return result


def user_create(user,
                host='localhost',
                password=None,
                password_hash=None):
    '''
    Creates a MySQL user.

    CLI Examples::

        salt '*' mysql.user_create 'username' 'hostname' 'password'

        salt '*' mysql.user_create 'username' 'hostname' password_hash='hash'
    '''
    if user_exists(user, host):
        log.info('User \'{0}\'@\'{1}\' already exists'.format(user, host))
        return False

    db = connect()
    cur = db.cursor()
    query = 'CREATE USER \'{0}\'@\'{1}\''.format(user, host)
    if password is not None:
        query = query + ' IDENTIFIED BY \'{0}\''.format(password)
    elif password_hash is not None:
        query = query + ' IDENTIFIED BY PASSWORD \'{0}\''.format(password_hash)

    log.debug('Query: {0}'.format(query))
    cur.execute(query)

    if user_exists(user, host):
        log.info('User \'{0}\'@\'{1}\' has been created'.format(user, host))
        return True

    log.info('User \'{0}\'@\'{1}\' is not created'.format(user, host))
    return False


def user_chpass(user,
                host='localhost',
                password=None,
                password_hash=None):
    '''
    Change password for MySQL user

    CLI Examples::

        salt '*' mysql.user_chpass frank localhost newpassword

        salt '*' mysql.user_chpass frank localhost password_hash='hash'
    '''
    if password is None and password_hash is None:
        log.error('No password provided')
        return False
    elif password is not None:
        password_sql = 'PASSWORD("{0}")'.format(password)
    elif password_hash is not None:
        password_sql = '"{0}"'.format(password_hash)

    db = connect()
    cur = db.cursor()
    query = ('UPDATE mysql.user SET password={0} WHERE User=\'{1}\' AND '
             'Host = \'{2}\';'.format(password_sql, user, host))
    log.debug('Query: {0}'.format(query))
    if cur.execute(query):
        cur.execute('FLUSH PRIVILEGES;')
        log.info(
            'Password for user \'{0}\'@\'{1}\' has been changed'.format(
                user, host
            )
        )
        return True

    log.info(
        'Password for user \'{0}\'@\'{1}\' is not changed'.format(user, host)
    )
    return False


def user_remove(user,
                host='localhost'):
    '''
    Delete MySQL user

    CLI Example::

        salt '*' mysql.user_remove frank localhost
    '''
    db = connect()
    cur = db.cursor()
    query = 'DROP USER \'{0}\'@\'{1}\''.format(user, host)
    log.debug('Query: {0}'.format(query))
    cur.execute(query)
    if not user_exists(user, host):
        log.info('User \'{0}\'@\'{1}\' has been removed'.format(user, host))
        return True

    log.info('User \'{0}\'@\'{1}\' has NOT been removed'.format(user, host))
    return False


# Maintenance
def db_check(name,
             table=None):
    '''
    Repairs the full database or just a given table

    CLI Example::

        salt '*' mysql.db_check dbname
    '''
    ret = []
    if table is None:
        # we need to check all tables
        tables = db_tables(name)
        for table in tables:
            log.info(
                'Checking table \'{0}\' in db \'{1}..\''.format(name, table)
            )
            ret.append(__check_table(name, table))
    else:
        log.info('Checking table \'{0}\' in db \'{1}\'..'.format(name, table))
        ret = __check_table(name, table)
    return ret


def db_repair(name,
              table=None):
    '''
    Repairs the full database or just a given table

    CLI Example::

        salt '*' mysql.db_repair dbname
    '''
    ret = []
    if table is None:
        # we need to repair all tables
        tables = db_tables(name)
        for table in tables:
            log.info(
                'Repairing table \'{0}\' in db \'{1}..\''.format(name, table)
            )
            ret.append(__repair_table(name, table))
    else:
        log.info('Repairing table \'{0}\' in db \'{1}\'..'.format(name, table))
        ret = __repair_table(name, table)
    return ret


def db_optimize(name,
              table=None):
    '''
    Optimizes the full database or just a given table

    CLI Example::

        salt '*' mysql.db_optimize dbname
    '''
    ret = []
    if table is None:
        # we need to optimize all tables
        tables = db_tables(name)
        for table in tables:
            log.info(
                'Optimizing table \'{0}\' in db \'{1}..\''.format(name, table)
            )
            ret.append(__optimize_table(name, table))
    else:
        log.info(
            'Optimizing table \'{0}\' in db \'{1}\'..'.format(name, table)
        )
        ret = __optimize_table(name, table)
    return ret


# Grants
def __grant_generate(grant,
                    database,
                    user,
                    host='localhost',
                    grant_option=False,
                    escape=True):
    # TODO: Re-order the grant so it is according to the
    #       SHOW GRANTS for xxx@yyy query (SELECT comes first, etc)
    grant = re.sub(r'\s*,\s*', ', ', grant).upper()

    # MySQL normalizes ALL to ALL PRIVILEGES, we do the same so that
    # grant_exists and grant_add ALL work correctly
    if grant == 'ALL':
        grant = 'ALL PRIVILEGES'

    db_part = database.rpartition('.')
    db = db_part[0]
    table = db_part[2]

    if escape:
        if db is not '*':
            db = '`{0}`'.format(db)
        if table is not '*':
            table = '`{0}`'.format(table)
    query = 'GRANT {0} ON {1}.{2} TO \'{3}\'@\'{4}\''.format(
        grant, db, table, user, host
    )
    if grant_option:
        query += ' WITH GRANT OPTION'
    log.debug('Query generated: {0}'.format(query))
    return query


def user_grants(user,
                host='localhost'):
    '''
    Shows the grants for the given MySQL user (if it exists)

    CLI Example::

        salt '*' mysql.user_grants 'frank' 'localhost'
    '''
    if not user_exists(user, host):
        log.info('User \'{0}\'@\'{1}\' does not exist'.format(user, host))
        return False

    ret = []
    db = connect()
    cur = db.cursor()
    query = 'SHOW GRANTS FOR \'{0}\'@\'{1}\''.format(user, host)
    log.debug('Doing query: {0}'.format(query))

    cur.execute(query)
    results = cur.fetchall()
    for grant in results:
        ret.append(grant[0].split(' IDENTIFIED BY')[0])
    log.debug(ret)
    return ret


def grant_exists(grant,
                database,
                user,
                host='localhost',
                grant_option=False,
                escape=True):
    # TODO: This function is a bit tricky, since it requires the ordering to
    #       be exactly the same. Perhaps should be replaced/reworked with a
    #       better/cleaner solution.
    target = __grant_generate(
        grant, database, user, host, grant_option, escape
    )

    grants = user_grants(user, host)
    if grants is not False and target in grants:
        log.debug('Grant exists.')
        return True

    log.debug('Grant does not exist, or is perhaps not ordered properly?')
    return False


def grant_add(grant,
              database,
              user,
              host='localhost',
              grant_option=False,
              escape=True):
    '''
    Adds a grant to the MySQL server.

    For database, make sure you specify database.table or database.*

    CLI Example::

        salt '*' mysql.grant_add 'SELECT,INSERT,UPDATE,...' 'database.*' 'frank' 'localhost'
    '''
    # todo: validate grant
    db = connect()
    cur = db.cursor()

    query = __grant_generate(grant, database, user, host, grant_option, escape)
    log.debug('Query: {0}'.format(query))
    cur.execute(query)
    if grant_exists(grant, database, user, host, grant_option, escape):
        log.info(
            'Grant \'{0}\' on \'{1}\' for user \'{2}\' has been added'.format(
                grant, database, user
            )
        )
        return True

    log.info(
        'Grant \'{0}\' on \'{1}\' for user \'{2}\' has NOT been added'.format(
            grant, database, user
        )
    )
    return False


def grant_revoke(grant,
                 database,
                 user,
                 host='localhost',
                 grant_option=False,
                 escape=True):
    '''
    Removes a grant from the MySQL server.

    CLI Example::

        salt '*' mysql.grant_revoke 'SELECT,INSERT,UPDATE' 'database.*' 'frank' 'localhost'
    '''
    # todo: validate grant
    db = connect()
    cur = db.cursor()

    if grant_option:
        grant += ', GRANT OPTION'
    query = 'REVOKE {0} ON {1} FROM \'{2}\'@\'{3}\';'.format(
        grant, database, user, host
    )
    log.debug('Query: {0}'.format(query))
    cur.execute(query)
    if not grant_exists(grant, database, user, host, grant_option, escape):
        log.info(
            'Grant \'{0}\' on \'{1}\' for user \'{2}\' has been '
            'revoked'.format(grant, database, user)
        )
        return True

    log.info(
        'Grant \'{0}\' on \'{1}\' for user \'{2}\' has NOT been '
        'revoked'.format(grant, database, user)
    )
    return False

def processlist():
    '''
    Retrieves the processlist from the MySQL server via  
    "SHOW FULL PROCESSLIST". 

    Returns: a list of dicts, with each dict representing a process:
        {'Command': 'Query',
                          'Host': 'localhost',
                          'Id': 39,
                          'Info': 'SHOW FULL PROCESSLIST',
                          'Rows_examined': 0,
                          'Rows_read': 1,
                          'Rows_sent': 0,
                          'State': None,
                          'Time': 0,
                          'User': 'root',
                          'db': 'mysql'}

    CLI Example:
        salt '*' mysql.processlist
    
    '''
    ret = [] 
    hdr=("Id", "User", "Host", "db", "Command","Time", "State", 
         "Info", "Rows_sent", "Rows_examined", "Rows_read")

    log.debug('processlist')
    db = connect()
    cur = db.cursor()
    cur.execute("SHOW FULL PROCESSLIST")
    for i in range(cur.rowcount):
        row = cur.fetchone()        
        r = {}
        for j in range(len(hdr)):
            try:
                r[hdr[j]] = row[j]
<<<<<<< HEAD
            except:
=======
            except KeyError:
>>>>>>> 6c8502b8
                pass

        ret.append(r)
            
    cur.close()
    return ret
def __do_query_into_hash(conn, sqlStr):
    '''
    Perform the query that is passed to it (sqlStr).
    
    Returns:
       results in a dict.

    '''
    mod = sys._getframe().f_code.co_name
    log.debug("%s<--(%s)" % (mod, sqlStr))

    rtnResults = []

    try:
        cursor = conn.cursor()
<<<<<<< HEAD
    except:
=======
    except Exception:
>>>>>>> 6c8502b8
        self.__log.error("%s: Can't get cursor for SQL->%s" % (mod, sqlStr))
        cursor.close()
        log.debug(('%s-->' % mod))        
        return rtnResults

    try:
        rs = cursor.execute(sqlStr)
<<<<<<< HEAD
    except:
=======
    except Exception:
>>>>>>> 6c8502b8
        log.error("%s: try to execute : SQL->%s" % (mod, sqlStr))
        cursor.close()
        log.debug(('%s-->' % mod))        
        return rtnResults

    rs = cursor.fetchall()

    for rowData in rs:
        colCnt = 0
        row = {}                
        for colData in cursor.description:
            colName = colData[0]
            row[colName] = rowData[colCnt]
            colCnt += 1

        rtnResults.append(row)

    cursor.close()
    log.debug(('%s-->' % mod))        
    return rtnResults

def get_master_status():
    '''
    Retrieves the master status from the mimion.

    Returns:
        {'host.domain.com': {'Binlog_Do_DB': '',
                         'Binlog_Ignore_DB': '',
                         'File': 'mysql-bin.000021',
                         'Position': 107}}

    CLI Example:
        salt '*' mysql.get_master_status

    '''
    mod = sys._getframe().f_code.co_name
    log.debug("%s<--" % (mod))

    conn = connect()
    rtnv = __do_query_into_hash(conn, "SHOW MASTER STATUS")
    conn.close()

    # check for if this minion is not a master
    if (len(rtnv) == 0):
        rtnv.append([])
        
    log.debug("%s-->%d" % (mod, len(rtnv[0])))        
    return rtnv[0]
 
def get_slave_status():
    '''
    Retrieves the slave status from the minion.

    Returns:
    {'host.domain.com': {'Connect_Retry': 60,
                       'Exec_Master_Log_Pos': 107,
                       'Last_Errno': 0,
                       'Last_Error': '',
                       'Last_IO_Errno': 0,
                       'Last_IO_Error': '',
                       'Last_SQL_Errno': 0,
                       'Last_SQL_Error': '',
                       'Master_Host': 'comet.scion-eng.com',
                       'Master_Log_File': 'mysql-bin.000021',
                       'Master_Port': 3306,
                       'Master_SSL_Allowed': 'No',
                       'Master_SSL_CA_File': '',
                       'Master_SSL_CA_Path': '',
                       'Master_SSL_Cert': '',
                       'Master_SSL_Cipher': '',
                       'Master_SSL_Key': '',
                       'Master_SSL_Verify_Server_Cert': 'No',
                       'Master_Server_Id': 1,
                       'Master_User': 'replu',
                       'Read_Master_Log_Pos': 107,
                       'Relay_Log_File': 'klo-relay-bin.000071',
                       'Relay_Log_Pos': 253,
                       'Relay_Log_Space': 553,
                       'Relay_Master_Log_File': 'mysql-bin.000021',
                       'Replicate_Do_DB': '',
                       'Replicate_Do_Table': '',
                       'Replicate_Ignore_DB': '',
                       'Replicate_Ignore_Server_Ids': '',
                       'Replicate_Ignore_Table': '',
                       'Replicate_Wild_Do_Table': '',
                       'Replicate_Wild_Ignore_Table': '',
                       'Seconds_Behind_Master': 0,
                       'Skip_Counter': 0,
                       'Slave_IO_Running': 'Yes',
                       'Slave_IO_State': 'Waiting for master to send event',
                       'Slave_SQL_Running': 'Yes',
                       'Until_Condition': 'None',
                       'Until_Log_File': '',
                       'Until_Log_Pos': 0}}

    CLI Example:
        salt '*' mysql.get_slave_status

    '''
    mod = sys._getframe().f_code.co_name
    log.debug("%s<--" % (mod))

    conn = connect()
    rtnv = __do_query_into_hash(conn, "SHOW SLAVE STATUS")
    conn.close()

    # check for if this minion is not a slave
    if (len(rtnv) == 0):
        rtnv.append([])
        
    log.debug("%s-->%d" % (mod, len(rtnv[0])))        
    return rtnv[0]<|MERGE_RESOLUTION|>--- conflicted
+++ resolved
@@ -814,11 +814,7 @@
         for j in range(len(hdr)):
             try:
                 r[hdr[j]] = row[j]
-<<<<<<< HEAD
-            except:
-=======
             except KeyError:
->>>>>>> 6c8502b8
                 pass
 
         ret.append(r)
@@ -840,11 +836,7 @@
 
     try:
         cursor = conn.cursor()
-<<<<<<< HEAD
-    except:
-=======
     except Exception:
->>>>>>> 6c8502b8
         self.__log.error("%s: Can't get cursor for SQL->%s" % (mod, sqlStr))
         cursor.close()
         log.debug(('%s-->' % mod))        
@@ -852,11 +844,7 @@
 
     try:
         rs = cursor.execute(sqlStr)
-<<<<<<< HEAD
-    except:
-=======
     except Exception:
->>>>>>> 6c8502b8
         log.error("%s: try to execute : SQL->%s" % (mod, sqlStr))
         cursor.close()
         log.debug(('%s-->' % mod))        
