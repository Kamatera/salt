--- conflicted
+++ resolved
@@ -23,11 +23,6 @@
     '''
     Load only on windows with servermanager module
     '''
-<<<<<<< HEAD
-    if salt.utils.is_windows():
-        return 'win_servermanager'
-    return (False, 'The win_servermanager module cannot be loaded: OS not windows.')
-=======
     if not salt.utils.is_windows():
         return (False, 'Failed to load win_servermanager module:\n'
                        'Only available on Windows systems.')
@@ -38,7 +33,6 @@
                        'May need to install Remote Server Administration Tools.')
 
     return __virtualname__
->>>>>>> 174ee10f
 
 
 def _check_server_manager():
