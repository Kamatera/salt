--- conflicted
+++ resolved
@@ -17,13 +17,10 @@
            'RedHat': '/etc/init.d',
            'Ubuntu': '/etc/init.d',
            'Gentoo': '/etc/init.d',
-<<<<<<< HEAD
-=======
            'CentOS': '/etc/init.d',
            'CloudLinux': '/etc/init.d',
            'Amazon': '/etc/init.d',
            'SunOS': '/etc/init.d',
->>>>>>> 43b9c2a1
           }
 
 def __virtual__():
