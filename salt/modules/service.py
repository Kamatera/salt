# -*- coding: utf-8 -*-
'''
The default service module, if not otherwise specified salt will fall back
to this basic module
'''
from __future__ import absolute_import

# Import python libs
import os

__func_alias__ = {
    'reload_': 'reload'
}

_GRAINMAP = {
    'Arch': '/etc/rc.d',
    'Arch ARM': '/etc/rc.d'
}


def __virtual__():
    '''
    Only work on systems which exclusively use sysvinit
    '''
    # Disable on these platforms, specific service modules exist:
    disable = set((
        'RedHat',
        'CentOS',
        'Amazon',
        'ScientificLinux',
        'CloudLinux',
        'Fedora',
        'Gentoo',
        'Ubuntu',
        'Debian',
        'Arch',
        'Arch ARM',
        'ALT',
        'SUSE  Enterprise Server',
        'SUSE',
        'OEL',
        'Linaro',
        'elementary OS',
        'McAfee  OS Server',
<<<<<<< HEAD
        'Mint'
=======
        'Raspbian'
>>>>>>> 0809126d
    ))
    if __grains__.get('os', '') in disable:
        return False
    # Disable on all non-Linux OSes as well
    if __grains__['kernel'] != 'Linux':
        return False
    # Suse >=12.0 uses systemd
    if __grains__.get('os_family', '') == 'Suse':
        try:
            # osrelease might be in decimal format (e.g. "12.1"), or for
            # SLES might include service pack (e.g. "11 SP3"), so split on
            # non-digit characters, and the zeroth element is the major
            # number (it'd be so much simpler if it was always "X.Y"...)
            import re
            if int(re.split(r'\D+', __grains__.get('osrelease', ''))[0]) >= 12:
                return False
        except ValueError:
            return False
    return 'service'


def start(name):
    '''
    Start the specified service

    CLI Example:

    .. code-block:: bash

        salt '*' service.start <service name>
    '''
    cmd = os.path.join(
        _GRAINMAP.get(__grains__.get('os'), '/etc/init.d'),
        name
    ) + ' start'
    return not __salt__['cmd.retcode'](cmd, python_shell=False)


def stop(name):
    '''
    Stop the specified service

    CLI Example:

    .. code-block:: bash

        salt '*' service.stop <service name>
    '''
    cmd = os.path.join(
        _GRAINMAP.get(__grains__.get('os'), '/etc/init.d'),
        name
    ) + ' stop'
    return not __salt__['cmd.retcode'](cmd, python_shell=False)


def restart(name):
    '''
    Restart the specified service

    CLI Example:

    .. code-block:: bash

        salt '*' service.restart <service name>
    '''
    cmd = os.path.join(
        _GRAINMAP.get(__grains__.get('os'), '/etc/init.d'),
        name
    ) + ' restart'
    return not __salt__['cmd.retcode'](cmd, python_shell=False)


def status(name, sig=None):
    '''
    Return the status for a service, returns the PID or an empty string if the
    service is running or not, pass a signature to use to find the service via
    ps

    CLI Example:

    .. code-block:: bash

        salt '*' service.status <service name> [service signature]
    '''
    return __salt__['status.pid'](sig if sig else name)


def reload_(name):
    '''
    Refreshes config files by calling service reload. Does not perform a full
    restart.

    CLI Example:

    .. code-block:: bash

        salt '*' service.reload <service name>
    '''
    cmd = os.path.join(
        _GRAINMAP.get(__grains__.get('os'), '/etc/init.d'),
        name
    ) + ' reload'
    return not __salt__['cmd.retcode'](cmd, python_shell=False)


def available(name):
    '''
    Returns ``True`` if the specified service is available, otherwise returns
    ``False``.

    CLI Example:

    .. code-block:: bash

        salt '*' service.available sshd
    '''
    return name in get_all()


def missing(name):
    '''
    The inverse of service.available.
    Returns ``True`` if the specified service is not available, otherwise returns
    ``False``.

    CLI Example:

    .. code-block:: bash

        salt '*' service.missing sshd
    '''
    return name not in get_all()


def get_all():
    '''
    Return a list of all available services

    CLI Example:

    .. code-block:: bash

        salt '*' service.get_all
    '''
    if not os.path.isdir(_GRAINMAP.get(__grains__.get('os'), '/etc/init.d')):
        return []
    return sorted(os.listdir(_GRAINMAP.get(__grains__.get('os'), '/etc/init.d')))<|MERGE_RESOLUTION|>--- conflicted
+++ resolved
@@ -42,11 +42,8 @@
         'Linaro',
         'elementary OS',
         'McAfee  OS Server',
-<<<<<<< HEAD
-        'Mint'
-=======
+        'Mint',
         'Raspbian'
->>>>>>> 0809126d
     ))
     if __grains__.get('os', '') in disable:
         return False
