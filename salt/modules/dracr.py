# -*- coding: utf-8 -*-
'''
Manage Dell DRAC.

.. versionadded:: 2015.8.2
'''
# pylint: disable=W0141

# Import python libs
from __future__ import absolute_import
import logging
import os
import re

# Import Salt libs
from salt.exceptions import CommandExecutionError
import salt.utils

# Import 3rd-party libs
import salt.ext.six as six
from salt.ext.six.moves import range  # pylint: disable=import-error,no-name-in-module,redefined-builtin
from salt.ext.six.moves import map

log = logging.getLogger(__name__)

__proxyenabled__ = ['fx2']

try:
    run_all = __salt__['cmd.run_all']
except NameError:
    import salt.modules.cmdmod
    __salt__ = {
        'cmd.run_all': salt.modules.cmdmod._run_all_quiet
    }


def __virtual__():
    if salt.utils.which('racadm'):
        return True

    return (False, 'The drac execution module cannot be loaded: racadm binary not in path.')


def __parse_drac(output):
    '''
    Parse Dell DRAC output
    '''
    drac = {}
    section = ''

    for i in output.splitlines():
        if i.strip().endswith(':') and '=' not in i:
            section = i[0:-1]
            drac[section] = {}
        if len(i.rstrip()) > 0 and '=' in i:
            if section in drac:
                drac[section].update(dict(
                    [[prop.strip() for prop in i.split('=')]]
                ))
            else:
                section = i.strip()
                if section not in drac and section:
                    drac[section] = {}

    return drac


def __execute_cmd(command, host=None,
                  admin_username=None, admin_password=None,
                  module=None):
    '''
    Execute rac commands
    '''
    if module:
        # -a takes 'server' or 'switch' to represent all servers
        # or all switches in a chassis.  Allow
        # user to say 'module=ALL_SERVER' or 'module=ALL_SWITCH'
        if module.startswith('ALL_'):
            modswitch = '-a '\
                        + module[module.index('_') + 1:len(module)].lower()
        else:
            modswitch = '-m {0}'.format(module)
    else:
        modswitch = ''
    if not host:
        # This is a local call
        cmd = __salt__['cmd.run_all']('racadm {0} {1}'.format(command,
                                                              modswitch))
    else:
        cmd = __salt__['cmd.run_all'](
            'racadm -r {0} -u {1} -p {2} {3} {4}'.format(host,
                                                         admin_username,
                                                         admin_password,
                                                         command,
                                                         modswitch),
        output_loglevel='quiet')

    if cmd['retcode'] != 0:
        log.warning('racadm return an exit code \'{0}\'.'
                    .format(cmd['retcode']))
        return False

    return True


def __execute_ret(command, host=None,
                  admin_username=None, admin_password=None,
                  module=None):
    '''
    Execute rac commands
    '''
    if module:
        if module == 'ALL':
            modswitch = '-a '
        else:
            modswitch = '-m {0}'.format(module)
    else:
        modswitch = ''
    if not host:
        # This is a local call
        cmd = __salt__['cmd.run_all']('racadm {0} {1}'.format(command,
                                                              modswitch))
    else:
        cmd = __salt__['cmd.run_all'](
            'racadm -r {0} -u {1} -p {2} {3} {4}'.format(host,
                                                         admin_username,
                                                         admin_password,
                                                         command,
                                                         modswitch),
        output_loglevel='quiet')

    if cmd['retcode'] != 0:
        log.warning('racadm return an exit code \'{0}\'.'
                    .format(cmd['retcode']))
    else:
        fmtlines = []
        for l in cmd['stdout'].splitlines():
            if l.startswith('Security Alert'):
                continue
            if l.startswith('RAC1168:'):
                break
            if l.startswith('RAC1169:'):
                break
            if l.startswith('Continuing execution'):
                continue

            if len(l.strip()) == 0:
                continue
            fmtlines.append(l)
            if '=' in l:
                continue
        cmd['stdout'] = '\n'.join(fmtlines)

    return cmd


def get_dns_dracname(host=None,
                     admin_username=None, admin_password=None):

    ret = __execute_ret('get iDRAC.NIC.DNSRacName', host=host,
                        admin_username=admin_username,
                        admin_password=admin_password)
    parsed = __parse_drac(ret['stdout'])
    return parsed


def set_dns_dracname(name,
                     host=None,
                     admin_username=None,
                     admin_password=None):

    ret = __execute_ret('set iDRAC.NIC.DNSRacName {0}'.format(name),
                        host=host,
                        admin_username=admin_username,
                        admin_password=admin_password)
    return ret


def system_info(host=None,
                admin_username=None, admin_password=None,
                module=None):
    '''
    Return System information

    CLI Example:

    .. code-block:: bash

        salt dell dracr.system_info
    '''
    cmd = __execute_ret('getsysinfo', host=host,
                        admin_username=admin_username,
                        admin_password=admin_password,
                        module=module)

    if cmd['retcode'] != 0:
        log.warning('racadm return an exit code \'{0}\'.'
                    .format(cmd['retcode']))
        return cmd

    return __parse_drac(cmd['stdout'])


def set_niccfg(ip=None, netmask=None, gateway=None, dhcp=False,
               host=None,
               admin_username=None,
               admin_password=None,
               module=None):

    cmdstr = 'setniccfg '

    if dhcp:
        cmdstr += '-d '
    else:
        cmdstr += '-s ' + ip + ' ' + netmask + ' ' + gateway

    return __execute_cmd(cmdstr, host=host,
                         admin_username=admin_username,
                         admin_password=admin_password,
                         module=module)


def set_nicvlan(vlan=None,
                host=None,
                admin_username=None,
                admin_password=None,
                module=None):

    cmdstr = 'setniccfg -v '

    if vlan:
        cmdstr += vlan

    ret = __execute_cmd(cmdstr, host=host,
                        admin_username=admin_username,
                        admin_password=admin_password,
                        module=module)

    return ret


def network_info(host=None,
                 admin_username=None,
                 admin_password=None,
                 module=None):
    '''
    Return Network Configuration

    CLI Example:

    .. code-block:: bash

        salt dell dracr.network_info
    '''

    inv = inventory(host=host, admin_username=admin_username,
                    admin_password=admin_password)
    if inv is None:
        cmd = {}
        cmd['retcode'] = -1
        cmd['stdout'] = 'Problem getting switch inventory'
        return cmd

    if module not in inv.get('switch') and module not in inv.get('server'):
        cmd = {}
        cmd['retcode'] = -1
        cmd['stdout'] = 'No module {0} found.'.format(module)
        return cmd

    cmd = __execute_ret('getniccfg', host=host,
                        admin_username=admin_username,
                        admin_password=admin_password,
                        module=module)

    if cmd['retcode'] != 0:
        log.warning('racadm return an exit code \'{0}\'.'
                    .format(cmd['retcode']))

    cmd['stdout'] = 'Network:\n' + 'Device = ' + module + '\n' + \
                    cmd['stdout']
    return __parse_drac(cmd['stdout'])


def nameservers(ns,
                host=None,
                admin_username=None,
                admin_password=None,
                module=None):
    '''
    Configure the nameservers on the DRAC

    CLI Example:

    .. code-block:: bash

        salt dell dracr.nameservers [NAMESERVERS]
        salt dell dracr.nameservers ns1.example.com ns2.example.com
            admin_username=root admin_password=calvin module=server-1
            host=192.168.1.1
    '''
    if len(ns) > 2:
        log.warning('racadm only supports two nameservers')
        return False

    for i in range(1, len(ns) + 1):
        if not __execute_cmd('config -g cfgLanNetworking -o '
                             'cfgDNSServer{0} {1}'.format(i, ns[i - 1]),
                             host=host,
                             admin_username=admin_username,
                             admin_password=admin_password,
                             module=module):
            return False

    return True


def syslog(server, enable=True, host=None,
           admin_username=None, admin_password=None, module=None):
    '''
    Configure syslog remote logging, by default syslog will automatically be
    enabled if a server is specified. However, if you want to disable syslog
    you will need to specify a server followed by False

    CLI Example:

    .. code-block:: bash

        salt dell dracr.syslog [SYSLOG IP] [ENABLE/DISABLE]
        salt dell dracr.syslog 0.0.0.0 False
    '''
    if enable and __execute_cmd('config -g cfgRemoteHosts -o '
                                'cfgRhostsSyslogEnable 1',
                                host=host,
                                admin_username=admin_username,
                                admin_password=admin_password,
                                module=None):
        return __execute_cmd('config -g cfgRemoteHosts -o '
                             'cfgRhostsSyslogServer1 {0}'.format(server),
                             host=host,
                             admin_username=admin_username,
                             admin_password=admin_password,
                             module=module)

    return __execute_cmd('config -g cfgRemoteHosts -o cfgRhostsSyslogEnable 0',
                         host=host,
                         admin_username=admin_username,
                         admin_password=admin_password,
                         module=module)


def email_alerts(action,
                 host=None,
                 admin_username=None,
                 admin_password=None):
    '''
    Enable/Disable email alerts

    CLI Example:

    .. code-block:: bash

        salt dell dracr.email_alerts True
        salt dell dracr.email_alerts False
    '''

    if action:
        return __execute_cmd('config -g cfgEmailAlert -o '
                             'cfgEmailAlertEnable -i 1 1', host=host,
                             admin_username=admin_username,
                             admin_password=admin_password)
    else:
        return __execute_cmd('config -g cfgEmailAlert -o '
                             'cfgEmailAlertEnable -i 1 0')


def list_users(host=None,
               admin_username=None,
               admin_password=None,
               module=None):
    '''
    List all DRAC users

    CLI Example:

    .. code-block:: bash

        salt dell dracr.list_users
    '''
    users = {}
    _username = ''

    for idx in range(1, 17):
        cmd = __execute_ret('getconfig -g '
                            'cfgUserAdmin -i {0}'.format(idx),
                            host=host, admin_username=admin_username,
                            admin_password=admin_password)

        if cmd['retcode'] != 0:
            log.warning('racadm return an exit code \'{0}\'.'
                        .format(cmd['retcode']))

        for user in cmd['stdout'].splitlines():
            if not user.startswith('cfg'):
                continue

            (key, val) = user.split('=')

            if key.startswith('cfgUserAdminUserName'):
                _username = val.strip()

                if val:
                    users[_username] = {'index': idx}
                else:
                    break
            else:
                if len(_username) > 0:
                    users[_username].update({key: val})

    return users


def delete_user(username,
                uid=None,
                host=None,
                admin_username=None,
                admin_password=None):
    '''
    Delete a user

    CLI Example:

    .. code-block:: bash

        salt dell dracr.delete_user [USERNAME] [UID - optional]
        salt dell dracr.delete_user diana 4
    '''
    if uid is None:
        user = list_users()
        uid = user[username]['index']

    if uid:
        return __execute_cmd('config -g cfgUserAdmin -o '
                             'cfgUserAdminUserName -i {0} ""'.format(uid),
                             host=host, admin_username=admin_username,
                             admin_password=admin_password)

    else:
        log.warning('\'{0}\' does not exist'.format(username))
        return False


def change_password(username, password, uid=None, host=None,
                    admin_username=None, admin_password=None,
                    module=None):
    '''
    Change user's password

    CLI Example:

    .. code-block:: bash

        salt dell dracr.change_password [USERNAME] [PASSWORD] uid=[OPTIONAL]
            host=<remote DRAC> admin_username=<DRAC user>
            admin_password=<DRAC PW>
        salt dell dracr.change_password diana secret

    Note that if only a username is specified then this module will look up
    details for all 16 possible DRAC users.  This is time consuming, but might
    be necessary if one is not sure which user slot contains the one you want.
    Many late-model Dell chassis have 'root' as UID 1, so if you can depend
    on that then setting the password is much quicker.
    Raises an error if the supplied password is greater than 20 chars.
    '''
    if len(password) > 20:
        raise CommandExecutionError('Supplied password should be 20 characters or less')

    if uid is None:
        user = list_users(host=host, admin_username=admin_username,
                          admin_password=admin_password, module=module)
        uid = user[username]['index']

    if uid:
        return __execute_cmd('config -g cfgUserAdmin -o '
                             'cfgUserAdminPassword -i {0} {1}'
                             .format(uid, password),
                             host=host, admin_username=admin_username,
                             admin_password=admin_password, module=module)
    else:
        log.warning('\'{0}\' does not exist'.format(username))
        return False


def deploy_password(username, password, host=None, admin_username=None,
                    admin_password=None, module=None):
    '''
    Change the QuickDeploy password, used for switches as well

    CLI Example:

    .. code-block:: bash

        salt dell dracr.deploy_password [USERNAME] [PASSWORD]
            host=<remote DRAC> admin_username=<DRAC user>
            admin_password=<DRAC PW>
        salt dell dracr.change_password diana secret

    Note that if only a username is specified then this module will look up
    details for all 16 possible DRAC users.  This is time consuming, but might
    be necessary if one is not sure which user slot contains the one you want.
    Many late-model Dell chassis have 'root' as UID 1, so if you can depend
    on that then setting the password is much quicker.
    '''
    return __execute_cmd('deploy -u {0} -p {1}'.format(
        username, password), host=host, admin_username=admin_username,
        admin_password=admin_password, module=module
    )


def deploy_snmp(snmp, host=None, admin_username=None,
                admin_password=None, module=None):
    '''
    Change the QuickDeploy SNMP community string, used for switches as well

    CLI Example:

    .. code-block:: bash

        salt dell dracr.deploy_snmp SNMP_STRING
            host=<remote DRAC or CMC> admin_username=<DRAC user>
            admin_password=<DRAC PW>
        salt dell dracr.deploy_password diana secret

    '''
    return __execute_cmd('deploy -v SNMPv2 {0} ro'.format(snmp),
                         host=host,
                         admin_username=admin_username,
                         admin_password=admin_password,
                         module=module)


def create_user(username, password, permissions,
                users=None, host=None,
                admin_username=None, admin_password=None):
    '''
    Create user accounts

    CLI Example:

    .. code-block:: bash

        salt dell dracr.create_user [USERNAME] [PASSWORD] [PRIVELEGES]
        salt dell dracr.create_user diana secret login,test_alerts,clear_logs

    DRAC Privileges
      * login                   : Login to iDRAC
      * drac                    : Configure iDRAC
      * user_management         : Configure Users
      * clear_logs              : Clear Logs
      * server_control_commands : Execute Server Control Commands
      * console_redirection     : Access Console Redirection
      * virtual_media           : Access Virtual Media
      * test_alerts             : Test Alerts
      * debug_commands          : Execute Debug Commands
    '''
    _uids = set()

    if users is None:
        users = list_users()

    if username in users:
        log.warning('\'{0}\' already exists'.format(username))
        return False

    for idx in six.iterkeys(users):
        _uids.add(users[idx]['index'])

    uid = sorted(list(set(range(2, 12)) - _uids), reverse=True).pop()

    # Create user account first
    if not __execute_cmd('config -g cfgUserAdmin -o '
                         'cfgUserAdminUserName -i {0} {1}'
                                 .format(uid, username),
                         host=host, admin_username=admin_username,
                         admin_password=admin_password):
        delete_user(username, uid)
        return False

    # Configure users permissions
    if not set_permissions(username, permissions, uid):
        log.warning('unable to set user permissions')
        delete_user(username, uid)
        return False

    # Configure users password
    if not change_password(username, password, uid):
        log.warning('unable to set user password')
        delete_user(username, uid)
        return False

    # Enable users admin
    if not __execute_cmd('config -g cfgUserAdmin -o '
                         'cfgUserAdminEnable -i {0} 1'.format(uid)):
        delete_user(username, uid)
        return False

    return True


def set_permissions(username, permissions,
                    uid=None, host=None,
                    admin_username=None, admin_password=None):
    '''
    Configure users permissions

    CLI Example:

    .. code-block:: bash

        salt dell dracr.set_permissions [USERNAME] [PRIVELEGES]
             [USER INDEX - optional]
        salt dell dracr.set_permissions diana login,test_alerts,clear_logs 4

    DRAC Privileges
      * login                   : Login to iDRAC
      * drac                    : Configure iDRAC
      * user_management         : Configure Users
      * clear_logs              : Clear Logs
      * server_control_commands : Execute Server Control Commands
      * console_redirection     : Access Console Redirection
      * virtual_media           : Access Virtual Media
      * test_alerts             : Test Alerts
      * debug_commands          : Execute Debug Commands
    '''
    privileges = {'login': '0x0000001',
                  'drac': '0x0000002',
                  'user_management': '0x0000004',
                  'clear_logs': '0x0000008',
                  'server_control_commands': '0x0000010',
                  'console_redirection': '0x0000020',
                  'virtual_media': '0x0000040',
                  'test_alerts': '0x0000080',
                  'debug_commands': '0x0000100'}

    permission = 0

    # When users don't provide a user ID we need to search for this
    if uid is None:
        user = list_users()
        uid = user[username]['index']

    # Generate privilege bit mask
    for i in permissions.split(','):
        perm = i.strip()

        if perm in privileges:
            permission += int(privileges[perm], 16)

    return __execute_cmd('config -g cfgUserAdmin -o '
                         'cfgUserAdminPrivilege -i {0} 0x{1:08X}'
                         .format(uid, permission),
                         host=host, admin_username=admin_username,
                         admin_password=admin_password)


def set_snmp(community, host=None,
             admin_username=None, admin_password=None):
    '''
    Configure CMC or individual iDRAC SNMP community string.
    Use ``deploy_snmp`` for configuring chassis switch SNMP.

    CLI Example:

    .. code-block:: bash

        salt dell dracr.set_snmp [COMMUNITY]
        salt dell dracr.set_snmp public
    '''
    return __execute_cmd('config -g cfgOobSnmp -o '
                         'cfgOobSnmpAgentCommunity {0}'.format(community),
                         host=host, admin_username=admin_username,
                         admin_password=admin_password)


def set_network(ip, netmask, gateway, host=None,
                admin_username=None, admin_password=None):
    '''
    Configure Network on the CMC or individual iDRAC.
    Use ``set_niccfg`` for blade and switch addresses.

    CLI Example:

    .. code-block:: bash

        salt dell dracr.set_network [DRAC IP] [NETMASK] [GATEWAY]
        salt dell dracr.set_network 192.168.0.2 255.255.255.0 192.168.0.1
            admin_username=root admin_password=calvin host=192.168.1.1
    '''
    return __execute_cmd('setniccfg -s {0} {1} {2}'.format(
        ip, netmask, gateway, host=host, admin_username=admin_username,
        admin_password=admin_password
    ))


def server_power(status, host=None,
                  admin_username=None,
                  admin_password=None,
                  module=None):
    '''
    status
        One of 'powerup', 'powerdown', 'powercycle', 'hardreset',
        'graceshutdown'

    host
        The chassis host.

    admin_username
        The username used to access the chassis.

    admin_password
        The password used to access the chassis.

    module
        The element to reboot on the chassis such as a blade. If not provided,
        the chassis will be rebooted.

    CLI Example:

    .. code-block:: bash

        salt dell dracr.server_reboot
        salt dell dracr.server_reboot module=server-1

    '''
    return __execute_cmd('serveraction {0}'.format(status),
                         host=host, admin_username=admin_username,
                         admin_password=admin_password, module=module)


def server_reboot(host=None,
                  admin_username=None,
                  admin_password=None,
                  module=None):
    '''
    Issues a power-cycle operation on the managed server. This action is
    similar to pressing the power button on the system's front panel to
    power down and then power up the system.

    host
        The chassis host.

    admin_username
        The username used to access the chassis.

    admin_password
        The password used to access the chassis.

    module
        The element to reboot on the chassis such as a blade. If not provided,
        the chassis will be rebooted.

    CLI Example:

    .. code-block:: bash

        salt dell dracr.server_reboot
        salt dell dracr.server_reboot module=server-1

    '''
    return __execute_cmd('serveraction powercycle',
                         host=host, admin_username=admin_username,
                         admin_password=admin_password, module=module)


def server_poweroff(host=None,
                    admin_username=None,
                    admin_password=None,
                    module=None):
    '''
    Powers down the managed server.

    host
        The chassis host.

    admin_username
        The username used to access the chassis.

    admin_password
        The password used to access the chassis.

    module
        The element to power off on the chassis such as a blade.
        If not provided, the chassis will be powered off.

    CLI Example:

    .. code-block:: bash

        salt dell dracr.server_poweroff
        salt dell dracr.server_poweroff module=server-1
    '''
    return __execute_cmd('serveraction powerdown',
                         host=host, admin_username=admin_username,
                         admin_password=admin_password, module=module)


def server_poweron(host=None,
                   admin_username=None,
                   admin_password=None,
                   module=None):
    '''
    Powers up the managed server.

    host
        The chassis host.

    admin_username
        The username used to access the chassis.

    admin_password
        The password used to access the chassis.

    module
        The element to power on located on the chassis such as a blade. If
        not provided, the chassis will be powered on.

    CLI Example:

    .. code-block:: bash

        salt dell dracr.server_poweron
        salt dell dracr.server_poweron module=server-1
    '''
    return __execute_cmd('serveraction powerup',
                         host=host, admin_username=admin_username,
                         admin_password=admin_password, module=module)


def server_hardreset(host=None,
                     admin_username=None,
                     admin_password=None,
                     module=None):
    '''
    Performs a reset (reboot) operation on the managed server.

    host
        The chassis host.

    admin_username
        The username used to access the chassis.

    admin_password
        The password used to access the chassis.

    module
        The element to hard reset on the chassis such as a blade. If
        not provided, the chassis will be reset.

    CLI Example:

    .. code-block:: bash

        salt dell dracr.server_hardreset
        salt dell dracr.server_hardreset module=server-1
    '''
    return __execute_cmd('serveraction hardreset',
                         host=host,
                         admin_username=admin_username,
                         admin_password=admin_password,
                         module=module)


def server_powerstatus(host=None,
                       admin_username=None,
                       admin_password=None,
                       module=None):
    '''
    return the power status for the passed module

    CLI Example:

    .. code-block:: bash

        salt dell drac.server_powerstatus
    '''
    ret = __execute_ret('serveraction powerstatus',
                        host=host, admin_username=admin_username,
                        admin_password=admin_password,
                        module=module)

    result = {'retcode': 0}
    if ret['stdout'] == 'ON':
        result['status'] = True
        result['comment'] = 'Power is on'
    if ret['stdout'] == 'OFF':
        result['status'] = False
        result['comment'] = 'Power is on'
    if ret['stdout'].startswith('ERROR'):
        result['status'] = False
        result['comment'] = ret['stdout']

    return result


def server_pxe(host=None,
               admin_username=None,
               admin_password=None):
    '''
    Configure server to PXE perform a one off PXE boot

    CLI Example:

    .. code-block:: bash

        salt dell dracr.server_pxe
    '''
    if __execute_cmd('config -g cfgServerInfo -o cfgServerFirstBootDevice PXE',
                     host=host, admin_username=admin_username,
                     admin_password=admin_password):
        if __execute_cmd('config -g cfgServerInfo -o cfgServerBootOnce 1',
                         host=host, admin_username=admin_username,
                         admin_password=admin_password):
            return server_reboot
        else:
            log.warning('failed to set boot order')
            return False

    log.warning('failed to to configure PXE boot')
    return False


def list_slotnames(host=None,
                   admin_username=None,
                   admin_password=None):
    '''
    List the names of all slots in the chassis.

    host
        The chassis host.

    admin_username
        The username used to access the chassis.

    admin_password
        The password used to access the chassis.

    CLI Example:

    .. code-block:: bash

        salt-call --local dracr.list_slotnames host=111.222.333.444
            admin_username=root admin_password=secret

    '''
    slotraw = __execute_ret('getslotname',
                            host=host, admin_username=admin_username,
                            admin_password=admin_password)

    if slotraw['retcode'] != 0:
        return slotraw
    slots = {}
    stripheader = True
    for l in slotraw['stdout'].splitlines():
        if l.startswith('<'):
            stripheader = False
            continue
        if stripheader:
            continue
        fields = l.split()
        slots[fields[0]] = {}
        slots[fields[0]]['slot'] = fields[0]
        if len(fields) > 1:
            slots[fields[0]]['slotname'] = fields[1]
        else:
            slots[fields[0]]['slotname'] = ''
        if len(fields) > 2:
            slots[fields[0]]['hostname'] = fields[2]
        else:
            slots[fields[0]]['hostname'] = ''

    return slots


def get_slotname(slot, host=None, admin_username=None, admin_password=None):
    '''
    Get the name of a slot number in the chassis.

    slot
        The number of the slot for which to obtain the name.

    host
        The chassis host.

    admin_username
        The username used to access the chassis.

    admin_password
        The password used to access the chassis.

    CLI Example:

    .. code-block:: bash

        salt-call --local dracr.get_slotname 0 host=111.222.333.444
           admin_username=root admin_password=secret

    '''
    slots = list_slotnames(host=host, admin_username=admin_username,
                           admin_password=admin_password)
    # The keys for this dictionary are strings, not integers, so convert the
    # argument to a string
    slot = str(slot)
    return slots[slot]['slotname']


def set_slotname(slot, name, host=None,
                 admin_username=None, admin_password=None):
    '''
    Set the name of a slot in a chassis.

    slot
        The slot number to change.

    name
        The name to set. Can only be 15 characters long.

    host
        The chassis host.

    admin_username
        The username used to access the chassis.

    admin_password
        The password used to access the chassis.

    CLI Example:

    .. code-block:: bash

        salt '*' dracr.set_slotname 2 my-slotname host=111.222.333.444
            admin_username=root admin_password=secret

    '''
    return __execute_cmd('config -g cfgServerInfo -o cfgServerName -i {0} {1}'.format(slot, name),
                         host=host, admin_username=admin_username,
                         admin_password=admin_password)


def set_chassis_name(name,
                     host=None,
                     admin_username=None,
                     admin_password=None):
    '''
    Set the name of the chassis.

    name
        The name to be set on the chassis.

    host
        The chassis host.

    admin_username
        The username used to access the chassis.

    admin_password
        The password used to access the chassis.

    CLI Example:

    .. code-block:: bash

        salt '*' dracr.set_chassis_name my-chassis host=111.222.333.444
            admin_username=root admin_password=secret

    '''
    return __execute_cmd('setsysinfo -c chassisname {0}'.format(name),
                         host=host, admin_username=admin_username,
                         admin_password=admin_password)


def get_chassis_name(host=None, admin_username=None, admin_password=None):
    '''
    Get the name of a chassis.

    host
        The chassis host.

    admin_username
        The username used to access the chassis.

    admin_password
        The password used to access the chassis.

    CLI Example:

    .. code-block:: bash

        salt '*' dracr.get_chassis_name host=111.222.333.444
            admin_username=root admin_password=secret

    '''
    return bare_rac_cmd('getchassisname', host=host,
                        admin_username=admin_username,
                        admin_password=admin_password)


def inventory(host=None, admin_username=None, admin_password=None):
    def mapit(x, y):
        return {x: y}

    fields = {}
    fields['server'] = ['name', 'idrac_version', 'blade_type', 'gen',
                        'updateable']
    fields['switch'] = ['name', 'model_name', 'hw_version', 'fw_version']
    fields['cmc'] = ['name', 'cmc_version', 'updateable']
    fields['chassis'] = ['name', 'fw_version', 'fqdd']

    rawinv = __execute_ret('getversion', host=host,
                           admin_username=admin_username,
                           admin_password=admin_password)

    if rawinv['retcode'] != 0:
        return rawinv

    in_server = False
    in_switch = False
    in_cmc = False
    in_chassis = False
    ret = {}
    ret['server'] = {}
    ret['switch'] = {}
    ret['cmc'] = {}
    ret['chassis'] = {}
    for l in rawinv['stdout'].splitlines():
        if l.startswith('<Server>'):
            in_server = True
            in_switch = False
            in_cmc = False
            in_chassis = False
            continue

        if l.startswith('<Switch>'):
            in_server = False
            in_switch = True
            in_cmc = False
            in_chassis = False
            continue

        if l.startswith('<CMC>'):
            in_server = False
            in_switch = False
            in_cmc = True
            in_chassis = False
            continue

        if l.startswith('<Chassis Infrastructure>'):
            in_server = False
            in_switch = False
            in_cmc = False
            in_chassis = True
            continue

        if len(l) < 1:
            continue

        line = re.split('  +', l.strip())

        if in_server:
            ret['server'][line[0]] = dict(
                (k, v) for d in map(mapit, fields['server'], line) for (k, v)
                in d.items())
        if in_switch:
            ret['switch'][line[0]] = dict(
                (k, v) for d in map(mapit, fields['switch'], line) for (k, v)
                in d.items())
        if in_cmc:
            ret['cmc'][line[0]] = dict(
                (k, v) for d in map(mapit, fields['cmc'], line) for (k, v) in
                d.items())
        if in_chassis:
            ret['chassis'][line[0]] = dict(
                (k, v) for d in map(mapit, fields['chassis'], line) for k, v in
                d.items())

    return ret


def set_chassis_location(location,
                         host=None,
                         admin_username=None,
                         admin_password=None):
    '''
    Set the location of the chassis.

    location
        The name of the location to be set on the chassis.

    host
        The chassis host.

    admin_username
        The username used to access the chassis.

    admin_password
        The password used to access the chassis.

    CLI Example:

    .. code-block:: bash

        salt '*' dracr.set_chassis_location location-name host=111.222.333.444
            admin_username=root admin_password=secret

    '''
    return __execute_cmd('setsysinfo -c chassislocation {0}'.format(location),
                         host=host, admin_username=admin_username,
                         admin_password=admin_password)


def get_chassis_location(host=None,
                         admin_username=None,
                         admin_password=None):
    '''
    Get the location of the chassis.

    host
        The chassis host.

    admin_username
        The username used to access the chassis.

    admin_password
        The password used to access the chassis.

    CLI Example:

    .. code-block:: bash

        salt '*' dracr.set_chassis_location host=111.222.333.444
           admin_username=root admin_password=secret

    '''
    return system_info(host=host,
                       admin_username=admin_username,
                       admin_password=admin_password)['Chassis Information']['Chassis Location']


def set_chassis_datacenter(location,
                         host=None,
                         admin_username=None,
                         admin_password=None):
    '''
    Set the location of the chassis.

    location
        The name of the datacenter to be set on the chassis.

    host
        The chassis host.

    admin_username
        The username used to access the chassis.

    admin_password
        The password used to access the chassis.

    CLI Example:

    .. code-block:: bash

        salt '*' dracr.set_chassis_datacenter datacenter-name host=111.222.333.444
            admin_username=root admin_password=secret

    '''
    return set_general('cfgLocation', 'cfgLocationDatacenter', location,
                         host=host, admin_username=admin_username,
                         admin_password=admin_password)


def get_chassis_datacenter(host=None,
                         admin_username=None,
                         admin_password=None):
    '''
    Get the datacenter of the chassis.

    host
        The chassis host.

    admin_username
        The username used to access the chassis.

    admin_password
        The password used to access the chassis.

    CLI Example:

    .. code-block:: bash

        salt '*' dracr.set_chassis_location host=111.222.333.444
           admin_username=root admin_password=secret

    '''
    return get_general('cfgLocation', 'cfgLocationDatacenter', host=host,
                       admin_username=admin_username, admin_password=admin_password)


def set_general(cfg_sec, cfg_var, val, host=None,
                admin_username=None, admin_password=None):
    return __execute_cmd('config -g {0} -o {1} {2}'.format(cfg_sec,
                                                           cfg_var, val),
                         host=host,
                         admin_username=admin_username,
                         admin_password=admin_password)


def get_general(cfg_sec, cfg_var, host=None,
                admin_username=None, admin_password=None):
    ret = __execute_ret('getconfig -g {0} -o {1}'.format(cfg_sec, cfg_var),
                        host=host,
                        admin_username=admin_username,
                        admin_password=admin_password)

    if ret['retcode'] == 0:
        return ret['stdout']
    else:
        return ret


<<<<<<< HEAD
=======
def idrac_general(blade_name, command, idrac_password=None,
                  host=None,
                  admin_username=None, admin_password=None):
    '''
    Run a generic racadm command against a particular
    blade in a chassis.  Blades are usually named things like
    'server-1', 'server-2', etc.  If the iDRAC has a different
    password than the CMC, then you can pass it with the
    idrac_password kwarg.

    :param blade_name: Name of the blade to run the command on
    :param command: Command like to pass to racadm
    :param idrac_password: Password for the iDRAC if different from the CMC
    :param host: Chassis hostname
    :param admin_username: CMC username
    :param admin_password: CMC password
    :return: stdout if the retcode is 0, otherwise a standard cmd.run_all dictionary

    CLI Example:

    .. code-block:: bash

        salt fx2 chassis.cmd idrac_general server-1 'get BIOS.SysProfileSettings'

    '''

    module_network = network_info(host, admin_username,
                                  admin_password, blade_name)

    if idrac_password is not None:
        password = idrac_password
    else:
        password = admin_password

    idrac_ip = module_network['Network']['IP Address']

    ret = __execute_ret(command, host=idrac_ip,
                        admin_username='root',
                        admin_password=password)

    if ret['retcode'] == 0:
        return ret['stdout']
    else:
        return ret


def bare_rac_cmd(cmd, host=None,
                admin_username=None, admin_password=None):

    ret = __execute_ret('{0}'.format(cmd),
                        host=host,
                        admin_username=admin_username,
                        admin_password=admin_password)

    if ret['retcode'] == 0:
        return ret['stdout']
    else:
        return ret


>>>>>>> b831e0a8
def _update_firmware(cmd,
                     host=None,
                     admin_username=None,
                     admin_password=None):

    if not admin_username:
        admin_username = __pillar__['proxy']['admin_username']
    if not admin_username:
        admin_password = __pillar__['proxy']['admin_password']

    ret = __execute_ret(cmd,
                        host=host,
                        admin_username=admin_username,
                        admin_password=admin_password)

    if ret['retcode'] == 0:
        return ret['stdout']
    else:
        return ret


def bare_rac_cmd(cmd, host=None,
                admin_username=None, admin_password=None):
    ret = __execute_ret('{0}'.format(cmd),
                        host=host,
                        admin_username=admin_username,
                        admin_password=admin_password)

    if ret['retcode'] == 0:
        return ret['stdout']
    else:
        return ret


def update_firmware(filename,
                    host=None,
                    admin_username=None,
                    admin_password=None):
    '''
    Updates firmware using local firmware file

    .. code-block:: bash

         salt dell dracr.update_firmware firmware.exe

    This executes the following command on your FX2
    (using username and password stored in the pillar data)

    .. code-block:: bash

         racadm update –f firmware.exe -u user –p pass

    '''
    if os.path.exists(filename):
        return _update_firmware('update -f {0}'.format(filename),
                                host=None,
                                admin_username=None,
                                admin_password=None)
    else:
        raise CommandExecutionError('Unable to find firmware file {0}'
                                    .format(filename))


def update_firmware_nfs_or_cifs(filename, share,
                                host=None,
                                admin_username=None,
                                admin_password=None):
    '''
    Executes the following for CIFS
    (using username and password stored in the pillar data)

    .. code-block:: bash

         racadm update -f <updatefile> -u user –p pass -l //IP-Address/share

    Or for NFS
    (using username and password stored in the pillar data)

    .. code-block:: bash

          racadm update -f <updatefile> -u user –p pass -l IP-address:/share


    Salt command for CIFS:

    .. code-block:: bash

         salt dell dracr.update_firmware_nfs_or_cifs \
         firmware.exe //IP-Address/share


    Salt command for NFS:

    .. code-block:: bash

         salt dell dracr.update_firmware_nfs_or_cifs \
         firmware.exe IP-address:/share
    '''
    if os.path.exists(filename):
        return _update_firmware('update -f {0} -l {1}'.format(filename, share),
                                host=None,
                                admin_username=None,
                                admin_password=None)
    else:
        raise CommandExecutionError('Unable to find firmware file {0}'
                                    .format(filename))

# def get_idrac_nic()<|MERGE_RESOLUTION|>--- conflicted
+++ resolved
@@ -1325,8 +1325,6 @@
         return ret
 
 
-<<<<<<< HEAD
-=======
 def idrac_general(blade_name, command, idrac_password=None,
                   host=None,
                   admin_username=None, admin_password=None):
@@ -1373,21 +1371,6 @@
         return ret
 
 
-def bare_rac_cmd(cmd, host=None,
-                admin_username=None, admin_password=None):
-
-    ret = __execute_ret('{0}'.format(cmd),
-                        host=host,
-                        admin_username=admin_username,
-                        admin_password=admin_password)
-
-    if ret['retcode'] == 0:
-        return ret['stdout']
-    else:
-        return ret
-
-
->>>>>>> b831e0a8
 def _update_firmware(cmd,
                      host=None,
                      admin_username=None,
