--- conflicted
+++ resolved
@@ -410,14 +410,7 @@
     if runas is None:
         runas = salt.utils.get_user()
     stop_app(runas)
-<<<<<<< HEAD
-    res = __salt__['cmd.run'](cmd, runas=runas)
-=======
-    res = __salt__['cmd.run'](
-        'rabbitmqctl join_cluster {0}@{1}'.format(user, host),
-        python_shell=False,
-        runas=runas)
->>>>>>> 7550c76a
+    res = __salt__['cmd.run'](cmd, runas=runas, python_shell=False)
     start_app(runas)
 
     return _format_response(res, 'Join')
