--- conflicted
+++ resolved
@@ -35,11 +35,7 @@
 
         # Prerequisite software
         $Prerequisites = @{
-<<<<<<< HEAD
-            "NSIS"           = "nsis-3.02.1-setup.exe"
-=======
             "NSIS"           = "nsis-3.03-setup.exe"
->>>>>>> 611ca1fc
             "VCforPython"    = "VCForPython27.msi"
             "VCppBuildTools" = "visualcppbuildtools_full.exe"
         }
@@ -63,31 +59,15 @@
 
         # Filenames for 64 bit Windows
         $64bitPrograms = @{
-<<<<<<< HEAD
-            "PyCrypto2" = "pycrypto-2.6.1-cp27-none-win_amd64.whl"
             "Python2"   = "python-2.7.14.amd64.msi"
-            "PyWin322"  = "pywin32-221-cp27-cp27m-win_amd64.whl"
             "Python3"   = "python-3.5.3-amd64.exe"
-            "PyWin323"  = "pywin32-221-cp35-cp35m-win_amd64.whl"
-=======
-            "Python2"   = "python-2.7.13.amd64.msi"
-            "Python3"   = "python-3.5.3-amd64.exe"
->>>>>>> 611ca1fc
         }
         $ini.Add("64bitPrograms", $64bitPrograms)
 
         # Filenames for 32 bit Windows
         $32bitPrograms = @{
-<<<<<<< HEAD
-            "PyCrypto2" = "pycrypto-2.6.1-cp27-none-win32.whl"
             "Python2"   = "python-2.7.14.msi"
-            "PyWin322"  = "pywin32-221-cp27-cp27m-win32.whl"
             "Python3"   = "python-3.5.3.exe"
-            "PyWin323"  = "pywin32-221-cp35-cp35m-win32.whl"
-=======
-            "Python2"   = "python-2.7.13.msi"
-            "Python3"   = "python-3.5.3.exe"
->>>>>>> 611ca1fc
         }
         $ini.Add("32bitPrograms", $32bitPrograms)
 
